from collections import OrderedDict
import copy
import operator
from functools import partial, reduce, update_wrapper
import warnings

from django import forms
from django.conf import settings
from django.contrib import messages
from django.contrib.admin import widgets, helpers
from django.contrib.admin import validation
from django.contrib.admin.checks import (BaseModelAdminChecks, ModelAdminChecks,
    InlineModelAdminChecks)
from django.contrib.admin.exceptions import DisallowedModelAdminToField
from django.contrib.admin.utils import (quote, unquote, flatten_fieldsets,
    get_deleted_objects, model_format_dict, NestedObjects,
    lookup_needs_distinct)
from django.contrib.admin.templatetags.admin_static import static
from django.contrib.admin.templatetags.admin_urls import add_preserved_filters
from django.contrib.auth import get_permission_codename
from django.core import checks
from django.core.exceptions import (PermissionDenied, ValidationError,
    FieldError, ImproperlyConfigured)
from django.core.paginator import Paginator
from django.core.urlresolvers import reverse
from django.db import models, transaction, router
from django.db.models.constants import LOOKUP_SEP
from django.db.models.related import RelatedObject
from django.db.models.fields import BLANK_CHOICE_DASH, FieldDoesNotExist
from django.db.models.sql.constants import QUERY_TERMS
from django.forms.formsets import all_valid, DELETION_FIELD_NAME
from django.forms.models import (modelform_factory, modelformset_factory,
    inlineformset_factory, BaseInlineFormSet, modelform_defines_fields)
from django.forms.widgets import SelectMultiple, CheckboxSelectMultiple
from django.http import Http404, HttpResponseRedirect
from django.http.response import HttpResponseBase
from django.shortcuts import get_object_or_404
from django.template.response import SimpleTemplateResponse, TemplateResponse
from django.utils import six
from django.utils.decorators import method_decorator
from django.utils.deprecation import RemovedInDjango19Warning
from django.utils.encoding import force_text, python_2_unicode_compatible
from django.utils.html import escape, escapejs
from django.utils.http import urlencode
from django.utils.text import capfirst, get_text_list
from django.utils.translation import string_concat
from django.utils.translation import ugettext as _
from django.utils.translation import ungettext
from django.utils.safestring import mark_safe
from django.views.decorators.csrf import csrf_protect


IS_POPUP_VAR = '_popup'
TO_FIELD_VAR = '_to_field'


HORIZONTAL, VERTICAL = 1, 2


def get_content_type_for_model(obj):
    # Since this module gets imported in the application's root package,
    # it cannot import models from other applications at the module level.
    from django.contrib.contenttypes.models import ContentType
    return ContentType.objects.get_for_model(obj, for_concrete_model=False)


def get_ul_class(radio_style):
    return 'radiolist' if radio_style == VERTICAL else 'radiolist inline'


class IncorrectLookupParameters(Exception):
    pass

# Defaults for formfield_overrides. ModelAdmin subclasses can change this
# by adding to ModelAdmin.formfield_overrides.

FORMFIELD_FOR_DBFIELD_DEFAULTS = {
    models.DateTimeField: {
        'form_class': forms.SplitDateTimeField,
        'widget': widgets.AdminSplitDateTime
    },
    models.DateField: {'widget': widgets.AdminDateWidget},
    models.TimeField: {'widget': widgets.AdminTimeWidget},
    models.TextField: {'widget': widgets.AdminTextareaWidget},
    models.URLField: {'widget': widgets.AdminURLFieldWidget},
    models.IntegerField: {'widget': widgets.AdminIntegerFieldWidget},
    models.BigIntegerField: {'widget': widgets.AdminBigIntegerFieldWidget},
    models.CharField: {'widget': widgets.AdminTextInputWidget},
    models.ImageField: {'widget': widgets.AdminFileWidget},
    models.FileField: {'widget': widgets.AdminFileWidget},
    models.EmailField: {'widget': widgets.AdminEmailInputWidget},
}

csrf_protect_m = method_decorator(csrf_protect)


class BaseModelAdmin(six.with_metaclass(forms.MediaDefiningClass)):
    """Functionality common to both ModelAdmin and InlineAdmin."""

    raw_id_fields = ()
    fields = None
    exclude = None
    fieldsets = None
    form = forms.ModelForm
    filter_vertical = ()
    filter_horizontal = ()
    radio_fields = {}
    prepopulated_fields = {}
    formfield_overrides = {}
    readonly_fields = ()
    ordering = None
    view_on_site = True
    show_full_result_count = True

    # Validation of ModelAdmin definitions
    # Old, deprecated style:
    validator_class = None
    default_validator_class = validation.BaseValidator
    # New style:
    checks_class = BaseModelAdminChecks

    @classmethod
    def validate(cls, model):
        warnings.warn(
            'ModelAdmin.validate() is deprecated. Use "check()" instead.',
            RemovedInDjango19Warning)
        if cls.validator_class:
            validator = cls.validator_class()
        else:
            validator = cls.default_validator_class()
        validator.validate(cls, model)

    @classmethod
    def check(cls, model, **kwargs):
        if cls.validator_class:
            warnings.warn(
                'ModelAdmin.validator_class is deprecated. '
                'ModeAdmin validators must be converted to use '
                'the system check framework.',
                RemovedInDjango19Warning)
            validator = cls.validator_class()
            try:
                validator.validate(cls, model)
            except ImproperlyConfigured as e:
                return [checks.Error(e.args[0], hint=None, obj=cls)]
            else:
                return []
        else:
            return cls.checks_class().check(cls, model, **kwargs)

    def __init__(self):
        overrides = FORMFIELD_FOR_DBFIELD_DEFAULTS.copy()
        overrides.update(self.formfield_overrides)
        self.formfield_overrides = overrides

    def formfield_for_dbfield(self, db_field, **kwargs):
        """
        Hook for specifying the form Field instance for a given database Field
        instance.

        If kwargs are given, they're passed to the form Field's constructor.
        """
        request = kwargs.pop("request", None)

        # If the field specifies choices, we don't need to look for special
        # admin widgets - we just need to use a select widget of some kind.
        if db_field.choices:
            return self.formfield_for_choice_field(db_field, request, **kwargs)

        # ForeignKey or ManyToManyFields
        if isinstance(db_field, (models.ForeignKey, models.ManyToManyField)):
            # Combine the field kwargs with any options for formfield_overrides.
            # Make sure the passed in **kwargs override anything in
            # formfield_overrides because **kwargs is more specific, and should
            # always win.
            if db_field.__class__ in self.formfield_overrides:
                kwargs = dict(self.formfield_overrides[db_field.__class__], **kwargs)

            # Get the correct formfield.
            if isinstance(db_field, models.ForeignKey):
                formfield = self.formfield_for_foreignkey(db_field, request, **kwargs)
            elif isinstance(db_field, models.ManyToManyField):
                formfield = self.formfield_for_manytomany(db_field, request, **kwargs)

            # For non-raw_id fields, wrap the widget with a wrapper that adds
            # extra HTML -- the "add other" interface -- to the end of the
            # rendered output. formfield can be None if it came from a
            # OneToOneField with parent_link=True or a M2M intermediary.
            if formfield and db_field.name not in self.raw_id_fields:
                related_modeladmin = self.admin_site._registry.get(db_field.rel.to)
                can_add_related = bool(related_modeladmin and
                    related_modeladmin.has_add_permission(request))
                formfield.widget = widgets.RelatedFieldWidgetWrapper(
                    formfield.widget, db_field.rel, self.admin_site,
                    can_add_related=can_add_related)

            return formfield

        # If we've got overrides for the formfield defined, use 'em. **kwargs
        # passed to formfield_for_dbfield override the defaults.
        for klass in db_field.__class__.mro():
            if klass in self.formfield_overrides:
                kwargs = dict(copy.deepcopy(self.formfield_overrides[klass]), **kwargs)
                return db_field.formfield(**kwargs)

        # For any other type of field, just call its formfield() method.
        return db_field.formfield(**kwargs)

    def formfield_for_choice_field(self, db_field, request=None, **kwargs):
        """
        Get a form Field for a database Field that has declared choices.
        """
        # If the field is named as a radio_field, use a RadioSelect
        if db_field.name in self.radio_fields:
            # Avoid stomping on custom widget/choices arguments.
            if 'widget' not in kwargs:
                kwargs['widget'] = widgets.AdminRadioSelect(attrs={
                    'class': get_ul_class(self.radio_fields[db_field.name]),
                })
            if 'choices' not in kwargs:
                kwargs['choices'] = db_field.get_choices(
                    include_blank=db_field.blank,
                    blank_choice=[('', _('None'))]
                )
        return db_field.formfield(**kwargs)

    def get_field_queryset(self, db, db_field, request):
        """
        If the ModelAdmin specifies ordering, the queryset should respect that
        ordering.  Otherwise don't specify the queryset, let the field decide
        (returns None in that case).
        """
        related_admin = self.admin_site._registry.get(db_field.rel.to, None)
        if related_admin is not None:
            ordering = related_admin.get_ordering(request)
            if ordering is not None and ordering != ():
                return db_field.rel.to._default_manager.using(db).order_by(*ordering)
        return None

    def formfield_for_foreignkey(self, db_field, request=None, **kwargs):
        """
        Get a form Field for a ForeignKey.
        """
        db = kwargs.get('using')
        if db_field.name in self.raw_id_fields:
            kwargs['widget'] = widgets.ForeignKeyRawIdWidget(db_field.rel,
                                    self.admin_site, using=db)
        elif db_field.name in self.radio_fields:
            kwargs['widget'] = widgets.AdminRadioSelect(attrs={
                'class': get_ul_class(self.radio_fields[db_field.name]),
            })
            kwargs['empty_label'] = _('None') if db_field.blank else None

        if 'queryset' not in kwargs:
            queryset = self.get_field_queryset(db, db_field, request)
            if queryset is not None:
                kwargs['queryset'] = queryset

        return db_field.formfield(**kwargs)

    def formfield_for_manytomany(self, db_field, request=None, **kwargs):
        """
        Get a form Field for a ManyToManyField.
        """
        # If it uses an intermediary model that isn't auto created, don't show
        # a field in admin.
        if not db_field.rel.through._meta.auto_created:
            return None
        db = kwargs.get('using')

        if db_field.name in self.raw_id_fields:
            kwargs['widget'] = widgets.ManyToManyRawIdWidget(db_field.rel,
                                    self.admin_site, using=db)
            kwargs['help_text'] = ''
        elif db_field.name in (list(self.filter_vertical) + list(self.filter_horizontal)):
            kwargs['widget'] = widgets.FilteredSelectMultiple(
                db_field.verbose_name,
                db_field.name in self.filter_vertical
            )

        if 'queryset' not in kwargs:
            queryset = self.get_field_queryset(db, db_field, request)
            if queryset is not None:
                kwargs['queryset'] = queryset

        form_field = db_field.formfield(**kwargs)
        if isinstance(form_field.widget, SelectMultiple) and not isinstance(form_field.widget, CheckboxSelectMultiple):
            msg = _('Hold down "Control", or "Command" on a Mac, to select more than one.')
            help_text = form_field.help_text
            form_field.help_text = string_concat(help_text, ' ', msg) if help_text else msg
        return form_field

    def get_view_on_site_url(self, obj=None):
        if obj is None or not self.view_on_site:
            return None

        if callable(self.view_on_site):
            return self.view_on_site(obj)
        elif self.view_on_site and hasattr(obj, 'get_absolute_url'):
            # use the ContentType lookup if view_on_site is True
            return reverse('admin:view_on_site', kwargs={
                'content_type_id': get_content_type_for_model(obj).pk,
                'object_id': obj.pk
            })

    @property
    def declared_fieldsets(self):
        warnings.warn(
            "ModelAdmin.declared_fieldsets is deprecated and "
            "will be removed in Django 1.9.",
            RemovedInDjango19Warning, stacklevel=2
        )

        if self.fieldsets:
            return self.fieldsets
        elif self.fields:
            return [(None, {'fields': self.fields})]
        return None

    def get_fields(self, request, obj=None):
        """
        Hook for specifying fields.
        """
        return self.fields

    def get_fieldsets(self, request, obj=None):
        """
        Hook for specifying fieldsets.
        """
        # We access the property and check if it triggers a warning.
        # If it does, then it's ours and we can safely ignore it, but if
        # it doesn't then it has been overridden so we must warn about the
        # deprecation.
        with warnings.catch_warnings(record=True) as w:
            warnings.simplefilter("always")
            declared_fieldsets = self.declared_fieldsets
        if len(w) != 1 or not issubclass(w[0].category, RemovedInDjango19Warning):
            warnings.warn(
                "ModelAdmin.declared_fieldsets is deprecated and "
                "will be removed in Django 1.9.",
                RemovedInDjango19Warning
            )
            if declared_fieldsets:
                return declared_fieldsets

        if self.fieldsets:
            return self.fieldsets
        return [(None, {'fields': self.get_fields(request, obj)})]

    def get_ordering(self, request):
        """
        Hook for specifying field ordering.
        """
        return self.ordering or ()  # otherwise we might try to *None, which is bad ;)

    def get_readonly_fields(self, request, obj=None):
        """
        Hook for specifying custom readonly fields.
        """
        return self.readonly_fields

    def get_prepopulated_fields(self, request, obj=None):
        """
        Hook for specifying custom prepopulated fields.
        """
        return self.prepopulated_fields

    def get_queryset(self, request):
        """
        Returns a QuerySet of all model instances that can be edited by the
        admin site. This is used by changelist_view.
        """
        qs = self.model._default_manager.get_queryset()
        # TODO: this should be handled by some parameter to the ChangeList.
        ordering = self.get_ordering(request)
        if ordering:
            qs = qs.order_by(*ordering)
        return qs

    def lookup_allowed(self, lookup, value):
        from django.contrib.admin.filters import SimpleListFilter

        model = self.model
        # Check FKey lookups that are allowed, so that popups produced by
        # ForeignKeyRawIdWidget, on the basis of ForeignKey.limit_choices_to,
        # are allowed to work.
        for l in model._meta.related_fkey_lookups:
            # As ``limit_choices_to`` can be a callable, invoke it here.
            if callable(l):
                l = l()
            for k, v in widgets.url_params_from_lookup_dict(l).items():
                if k == lookup and v == value:
                    return True

        parts = lookup.split(LOOKUP_SEP)

        # Last term in lookup is a query term (__exact, __startswith etc)
        # This term can be ignored.
        if len(parts) > 1 and parts[-1] in QUERY_TERMS:
            parts.pop()

        # Special case -- foo__id__exact and foo__id queries are implied
        # if foo has been specifically included in the lookup list; so
        # drop __id if it is the last part. However, first we need to find
        # the pk attribute name.
        rel_name = None
        for part in parts[:-1]:
            try:
                field = model._meta.get_field(part)
            except FieldDoesNotExist:
                # Lookups on non-existent fields are ok, since they're ignored
                # later.
                return True
            if hasattr(field, 'rel'):
                if field.rel is None:
                    # This property or relation doesn't exist, but it's allowed
                    # since it's ignored in ChangeList.get_filters().
                    return True
                model = field.rel.to
                rel_name = field.rel.get_related_field().name
            elif isinstance(field, RelatedObject):
                model = field.model
                rel_name = model._meta.pk.name
            else:
                rel_name = None
        if rel_name and len(parts) > 1 and parts[-1] == rel_name:
            parts.pop()

        if len(parts) == 1:
            return True
        clean_lookup = LOOKUP_SEP.join(parts)
        valid_lookups = [self.date_hierarchy]
        for filter_item in self.list_filter:
            if isinstance(filter_item, type) and issubclass(filter_item, SimpleListFilter):
                valid_lookups.append(filter_item.parameter_name)
            elif isinstance(filter_item, (list, tuple)):
                valid_lookups.append(filter_item[0])
            else:
                valid_lookups.append(filter_item)
        return clean_lookup in valid_lookups

    def to_field_allowed(self, request, to_field):
        """
        Returns True if the model associated with this admin should be
        allowed to be referenced by the specified field.
        """
        opts = self.model._meta

        try:
            field = opts.get_field(to_field)
        except FieldDoesNotExist:
            return False

        # Make sure at least one of the models registered for this site
        # references this field through a FK or a M2M relationship.
<<<<<<< HEAD
        registered_models = self.admin_site._registry
        for related_object in opts.related_objects:
=======
        registered_models = set()
        for model, admin in self.admin_site._registry.items():
            registered_models.add(model)
            for inline in admin.inlines:
                registered_models.add(inline.model)

        for related_object in (opts.get_all_related_objects(include_hidden=True) +
                               opts.get_all_related_many_to_many_objects()):
>>>>>>> b2aad7b8
            related_model = related_object.model
            if (any(issubclass(model, related_model) for model in registered_models) and
                    related_object.field.rel.get_related_field() == field):
                return True

        return False

    def has_add_permission(self, request):
        """
        Returns True if the given request has permission to add an object.
        Can be overridden by the user in subclasses.
        """
        opts = self.opts
        codename = get_permission_codename('add', opts)
        return request.user.has_perm("%s.%s" % (opts.app_label, codename))

    def has_change_permission(self, request, obj=None):
        """
        Returns True if the given request has permission to change the given
        Django model instance, the default implementation doesn't examine the
        `obj` parameter.

        Can be overridden by the user in subclasses. In such case it should
        return True if the given request has permission to change the `obj`
        model instance. If `obj` is None, this should return True if the given
        request has permission to change *any* object of the given type.
        """
        opts = self.opts
        codename = get_permission_codename('change', opts)
        return request.user.has_perm("%s.%s" % (opts.app_label, codename))

    def has_delete_permission(self, request, obj=None):
        """
        Returns True if the given request has permission to change the given
        Django model instance, the default implementation doesn't examine the
        `obj` parameter.

        Can be overridden by the user in subclasses. In such case it should
        return True if the given request has permission to delete the `obj`
        model instance. If `obj` is None, this should return True if the given
        request has permission to delete *any* object of the given type.
        """
        opts = self.opts
        codename = get_permission_codename('delete', opts)
        return request.user.has_perm("%s.%s" % (opts.app_label, codename))

    def has_module_permission(self, request):
        """
        Returns True if the given request has any permission in the given
        app label.

        Can be overridden by the user in subclasses. In such case it should
        return True if the given request has permission to view the module on
        the admin index page and access the module's index page. Overriding it
        does not restrict access to the add, change or delete views. Use
        `ModelAdmin.has_(add|change|delete)_permission` for that.
        """
        return request.user.has_module_perms(self.opts.app_label)


@python_2_unicode_compatible
class ModelAdmin(BaseModelAdmin):
    "Encapsulates all admin options and functionality for a given model."

    list_display = ('__str__',)
    list_display_links = ()
    list_filter = ()
    list_select_related = False
    list_per_page = 100
    list_max_show_all = 200
    list_editable = ()
    search_fields = ()
    date_hierarchy = None
    save_as = False
    save_on_top = False
    paginator = Paginator
    preserve_filters = True
    inlines = []

    # Custom templates (designed to be over-ridden in subclasses)
    add_form_template = None
    change_form_template = None
    change_list_template = None
    delete_confirmation_template = None
    delete_selected_confirmation_template = None
    object_history_template = None

    # Actions
    actions = []
    action_form = helpers.ActionForm
    actions_on_top = True
    actions_on_bottom = False
    actions_selection_counter = True

    # validation
    # Old, deprecated style:
    default_validator_class = validation.ModelAdminValidator
    # New style:
    checks_class = ModelAdminChecks

    def __init__(self, model, admin_site):
        self.model = model
        self.opts = model._meta
        self.admin_site = admin_site
        super(ModelAdmin, self).__init__()

    def __str__(self):
        return "%s.%s" % (self.model._meta.app_label, self.__class__.__name__)

    def get_inline_instances(self, request, obj=None):
        inline_instances = []
        for inline_class in self.inlines:
            inline = inline_class(self.model, self.admin_site)
            if request:
                if not (inline.has_add_permission(request) or
                        inline.has_change_permission(request, obj) or
                        inline.has_delete_permission(request, obj)):
                    continue
                if not inline.has_add_permission(request):
                    inline.max_num = 0
            inline_instances.append(inline)

        return inline_instances

    def get_urls(self):
        from django.conf.urls import url

        def wrap(view):
            def wrapper(*args, **kwargs):
                return self.admin_site.admin_view(view)(*args, **kwargs)
            return update_wrapper(wrapper, view)

        info = self.model._meta.app_label, self.model._meta.model_name

        urlpatterns = [
            url(r'^$', wrap(self.changelist_view), name='%s_%s_changelist' % info),
            url(r'^add/$', wrap(self.add_view), name='%s_%s_add' % info),
            url(r'^(.+)/history/$', wrap(self.history_view), name='%s_%s_history' % info),
            url(r'^(.+)/delete/$', wrap(self.delete_view), name='%s_%s_delete' % info),
            url(r'^(.+)/$', wrap(self.change_view), name='%s_%s_change' % info),
        ]
        return urlpatterns

    def urls(self):
        return self.get_urls()
    urls = property(urls)

    @property
    def media(self):
        extra = '' if settings.DEBUG else '.min'
        js = [
            'core.js',
            'admin/RelatedObjectLookups.js',
            'jquery%s.js' % extra,
            'jquery.init.js'
        ]
        if self.actions is not None:
            js.append('actions%s.js' % extra)
        if self.prepopulated_fields:
            js.extend(['urlify.js', 'prepopulate%s.js' % extra])
        return forms.Media(js=[static('admin/js/%s' % url) for url in js])

    def get_model_perms(self, request):
        """
        Returns a dict of all perms for this model. This dict has the keys
        ``add``, ``change``, and ``delete`` mapping to the True/False for each
        of those actions.
        """
        return {
            'add': self.has_add_permission(request),
            'change': self.has_change_permission(request),
            'delete': self.has_delete_permission(request),
        }

    def get_fields(self, request, obj=None):
        if self.fields:
            return self.fields
        form = self.get_form(request, obj, fields=None)
        return list(form.base_fields) + list(self.get_readonly_fields(request, obj))

    def get_form(self, request, obj=None, **kwargs):
        """
        Returns a Form class for use in the admin add view. This is used by
        add_view and change_view.
        """
        if 'fields' in kwargs:
            fields = kwargs.pop('fields')
        else:
            fields = flatten_fieldsets(self.get_fieldsets(request, obj))
        if self.exclude is None:
            exclude = []
        else:
            exclude = list(self.exclude)
        exclude.extend(self.get_readonly_fields(request, obj))
        if self.exclude is None and hasattr(self.form, '_meta') and self.form._meta.exclude:
            # Take the custom ModelForm's Meta.exclude into account only if the
            # ModelAdmin doesn't define its own.
            exclude.extend(self.form._meta.exclude)
        # if exclude is an empty list we pass None to be consistent with the
        # default on modelform_factory
        exclude = exclude or None
        defaults = {
            "form": self.form,
            "fields": fields,
            "exclude": exclude,
            "formfield_callback": partial(self.formfield_for_dbfield, request=request),
        }
        defaults.update(kwargs)

        if defaults['fields'] is None and not modelform_defines_fields(defaults['form']):
            defaults['fields'] = forms.ALL_FIELDS

        try:
            return modelform_factory(self.model, **defaults)
        except FieldError as e:
            raise FieldError('%s. Check fields/fieldsets/exclude attributes of class %s.'
                             % (e, self.__class__.__name__))

    def get_changelist(self, request, **kwargs):
        """
        Returns the ChangeList class for use on the changelist page.
        """
        from django.contrib.admin.views.main import ChangeList
        return ChangeList

    def get_object(self, request, object_id):
        """
        Returns an instance matching the primary key provided. ``None``  is
        returned if no match is found (or the object_id failed validation
        against the primary key field).
        """
        queryset = self.get_queryset(request)
        model = queryset.model
        try:
            object_id = model._meta.pk.to_python(object_id)
            return queryset.get(pk=object_id)
        except (model.DoesNotExist, ValidationError, ValueError):
            return None

    def get_changelist_form(self, request, **kwargs):
        """
        Returns a Form class for use in the Formset on the changelist page.
        """
        defaults = {
            "formfield_callback": partial(self.formfield_for_dbfield, request=request),
        }
        defaults.update(kwargs)
        if (defaults.get('fields') is None
                and not modelform_defines_fields(defaults.get('form'))):
            defaults['fields'] = forms.ALL_FIELDS

        return modelform_factory(self.model, **defaults)

    def get_changelist_formset(self, request, **kwargs):
        """
        Returns a FormSet class for use on the changelist page if list_editable
        is used.
        """
        defaults = {
            "formfield_callback": partial(self.formfield_for_dbfield, request=request),
        }
        defaults.update(kwargs)
        return modelformset_factory(self.model,
            self.get_changelist_form(request), extra=0,
            fields=self.list_editable, **defaults)

    def _get_formsets(self, request, obj):
        """
        Helper function that exists to allow the deprecation warning to be
        executed while this function continues to return a generator.
        """
        for inline in self.get_inline_instances(request, obj):
            yield inline.get_formset(request, obj)

    def get_formsets(self, request, obj=None):
        warnings.warn(
            "ModelAdmin.get_formsets() is deprecated and will be removed in "
            "Django 1.9. Use ModelAdmin.get_formsets_with_inlines() instead.",
            RemovedInDjango19Warning, stacklevel=2
        )
        return self._get_formsets(request, obj)

    def get_formsets_with_inlines(self, request, obj=None):
        """
        Yields formsets and the corresponding inlines.
        """
        # We call get_formsets() [deprecated] and check if it triggers a
        # warning. If it does, then it's ours and we can safely ignore it, but
        # if it doesn't then it has been overridden so we must warn about the
        # deprecation.
        with warnings.catch_warnings(record=True) as w:
            warnings.simplefilter("always")
            formsets = self.get_formsets(request, obj)

        if len(w) != 1 or not issubclass(w[0].category, RemovedInDjango19Warning):
            warnings.warn(
                "ModelAdmin.get_formsets() is deprecated and will be removed in "
                "Django 1.9. Use ModelAdmin.get_formsets_with_inlines() instead.",
                RemovedInDjango19Warning
            )
            if formsets:
                zipped = zip(formsets, self.get_inline_instances(request, None))
                for formset, inline in zipped:
                    yield formset, inline
        else:
            for inline in self.get_inline_instances(request, obj):
                yield inline.get_formset(request, obj), inline

    def get_paginator(self, request, queryset, per_page, orphans=0, allow_empty_first_page=True):
        return self.paginator(queryset, per_page, orphans, allow_empty_first_page)

    def log_addition(self, request, object):
        """
        Log that an object has been successfully added.

        The default implementation creates an admin LogEntry object.
        """
        from django.contrib.admin.models import LogEntry, ADDITION
        LogEntry.objects.log_action(
            user_id=request.user.pk,
            content_type_id=get_content_type_for_model(object).pk,
            object_id=object.pk,
            object_repr=force_text(object),
            action_flag=ADDITION
        )

    def log_change(self, request, object, message):
        """
        Log that an object has been successfully changed.

        The default implementation creates an admin LogEntry object.
        """
        from django.contrib.admin.models import LogEntry, CHANGE
        LogEntry.objects.log_action(
            user_id=request.user.pk,
            content_type_id=get_content_type_for_model(object).pk,
            object_id=object.pk,
            object_repr=force_text(object),
            action_flag=CHANGE,
            change_message=message
        )

    def log_deletion(self, request, object, object_repr):
        """
        Log that an object will be deleted. Note that this method must be
        called before the deletion.

        The default implementation creates an admin LogEntry object.
        """
        from django.contrib.admin.models import LogEntry, DELETION
        LogEntry.objects.log_action(
            user_id=request.user.pk,
            content_type_id=get_content_type_for_model(object).pk,
            object_id=object.pk,
            object_repr=object_repr,
            action_flag=DELETION
        )

    def action_checkbox(self, obj):
        """
        A list_display column containing a checkbox widget.
        """
        return helpers.checkbox.render(helpers.ACTION_CHECKBOX_NAME, force_text(obj.pk))
    action_checkbox.short_description = mark_safe('<input type="checkbox" id="action-toggle" />')
    action_checkbox.allow_tags = True

    def get_actions(self, request):
        """
        Return a dictionary mapping the names of all actions for this
        ModelAdmin to a tuple of (callable, name, description) for each action.
        """
        # If self.actions is explicitly set to None that means that we don't
        # want *any* actions enabled on this page.
        if self.actions is None or IS_POPUP_VAR in request.GET:
            return OrderedDict()

        actions = []

        # Gather actions from the admin site first
        for (name, func) in self.admin_site.actions:
            description = getattr(func, 'short_description', name.replace('_', ' '))
            actions.append((func, name, description))

        # Then gather them from the model admin and all parent classes,
        # starting with self and working back up.
        for klass in self.__class__.mro()[::-1]:
            class_actions = getattr(klass, 'actions', [])
            # Avoid trying to iterate over None
            if not class_actions:
                continue
            actions.extend(self.get_action(action) for action in class_actions)

        # get_action might have returned None, so filter any of those out.
        actions = filter(None, actions)

        # Convert the actions into an OrderedDict keyed by name.
        actions = OrderedDict(
            (name, (func, name, desc))
            for func, name, desc in actions
        )

        return actions

    def get_action_choices(self, request, default_choices=BLANK_CHOICE_DASH):
        """
        Return a list of choices for use in a form object.  Each choice is a
        tuple (name, description).
        """
        choices = [] + default_choices
        for func, name, description in six.itervalues(self.get_actions(request)):
            choice = (name, description % model_format_dict(self.opts))
            choices.append(choice)
        return choices

    def get_action(self, action):
        """
        Return a given action from a parameter, which can either be a callable,
        or the name of a method on the ModelAdmin.  Return is a tuple of
        (callable, name, description).
        """
        # If the action is a callable, just use it.
        if callable(action):
            func = action
            action = action.__name__

        # Next, look for a method. Grab it off self.__class__ to get an unbound
        # method instead of a bound one; this ensures that the calling
        # conventions are the same for functions and methods.
        elif hasattr(self.__class__, action):
            func = getattr(self.__class__, action)

        # Finally, look for a named method on the admin site
        else:
            try:
                func = self.admin_site.get_action(action)
            except KeyError:
                return None

        if hasattr(func, 'short_description'):
            description = func.short_description
        else:
            description = capfirst(action.replace('_', ' '))
        return func, action, description

    def get_list_display(self, request):
        """
        Return a sequence containing the fields to be displayed on the
        changelist.
        """
        return self.list_display

    def get_list_display_links(self, request, list_display):
        """
        Return a sequence containing the fields to be displayed as links
        on the changelist. The list_display parameter is the list of fields
        returned by get_list_display().
        """
        if self.list_display_links or self.list_display_links is None or not list_display:
            return self.list_display_links
        else:
            # Use only the first item in list_display as link
            return list(list_display)[:1]

    def get_list_filter(self, request):
        """
        Returns a sequence containing the fields to be displayed as filters in
        the right sidebar of the changelist page.
        """
        return self.list_filter

    def get_search_fields(self, request):
        """
        Returns a sequence containing the fields to be searched whenever
        somebody submits a search query.
        """
        return self.search_fields

    def get_search_results(self, request, queryset, search_term):
        """
        Returns a tuple containing a queryset to implement the search,
        and a boolean indicating if the results may contain duplicates.
        """
        # Apply keyword searches.
        def construct_search(field_name):
            if field_name.startswith('^'):
                return "%s__istartswith" % field_name[1:]
            elif field_name.startswith('='):
                return "%s__iexact" % field_name[1:]
            elif field_name.startswith('@'):
                return "%s__search" % field_name[1:]
            else:
                return "%s__icontains" % field_name

        use_distinct = False
        search_fields = self.get_search_fields(request)
        if search_fields and search_term:
            orm_lookups = [construct_search(str(search_field))
                           for search_field in search_fields]
            for bit in search_term.split():
                or_queries = [models.Q(**{orm_lookup: bit})
                              for orm_lookup in orm_lookups]
                queryset = queryset.filter(reduce(operator.or_, or_queries))
            if not use_distinct:
                for search_spec in orm_lookups:
                    if lookup_needs_distinct(self.opts, search_spec):
                        use_distinct = True
                        break

        return queryset, use_distinct

    def get_preserved_filters(self, request):
        """
        Returns the preserved filters querystring.
        """
        match = request.resolver_match
        if self.preserve_filters and match:
            opts = self.model._meta
            current_url = '%s:%s' % (match.app_name, match.url_name)
            changelist_url = 'admin:%s_%s_changelist' % (opts.app_label, opts.model_name)
            if current_url == changelist_url:
                preserved_filters = request.GET.urlencode()
            else:
                preserved_filters = request.GET.get('_changelist_filters')

            if preserved_filters:
                return urlencode({'_changelist_filters': preserved_filters})
        return ''

    def construct_change_message(self, request, form, formsets):
        """
        Construct a change message from a changed object.
        """
        change_message = []
        if form.changed_data:
            change_message.append(_('Changed %s.') % get_text_list(form.changed_data, _('and')))

        if formsets:
            for formset in formsets:
                for added_object in formset.new_objects:
                    change_message.append(_('Added %(name)s "%(object)s".')
                                          % {'name': force_text(added_object._meta.verbose_name),
                                             'object': force_text(added_object)})
                for changed_object, changed_fields in formset.changed_objects:
                    change_message.append(_('Changed %(list)s for %(name)s "%(object)s".')
                                          % {'list': get_text_list(changed_fields, _('and')),
                                             'name': force_text(changed_object._meta.verbose_name),
                                             'object': force_text(changed_object)})
                for deleted_object in formset.deleted_objects:
                    change_message.append(_('Deleted %(name)s "%(object)s".')
                                          % {'name': force_text(deleted_object._meta.verbose_name),
                                             'object': force_text(deleted_object)})
        change_message = ' '.join(change_message)
        return change_message or _('No fields changed.')

    def message_user(self, request, message, level=messages.INFO, extra_tags='',
                     fail_silently=False):
        """
        Send a message to the user. The default implementation
        posts a message using the django.contrib.messages backend.

        Exposes almost the same API as messages.add_message(), but accepts the
        positional arguments in a different order to maintain backwards
        compatibility. For convenience, it accepts the `level` argument as
        a string rather than the usual level number.
        """

        if not isinstance(level, int):
            # attempt to get the level if passed a string
            try:
                level = getattr(messages.constants, level.upper())
            except AttributeError:
                levels = messages.constants.DEFAULT_TAGS.values()
                levels_repr = ', '.join('`%s`' % l for l in levels)
                raise ValueError('Bad message level string: `%s`. '
                        'Possible values are: %s' % (level, levels_repr))

        messages.add_message(request, level, message, extra_tags=extra_tags,
                fail_silently=fail_silently)

    def save_form(self, request, form, change):
        """
        Given a ModelForm return an unsaved instance. ``change`` is True if
        the object is being changed, and False if it's being added.
        """
        return form.save(commit=False)

    def save_model(self, request, obj, form, change):
        """
        Given a model instance save it to the database.
        """
        obj.save()

    def delete_model(self, request, obj):
        """
        Given a model instance delete it from the database.
        """
        obj.delete()

    def save_formset(self, request, form, formset, change):
        """
        Given an inline formset save it to the database.
        """
        formset.save()

    def save_related(self, request, form, formsets, change):
        """
        Given the ``HttpRequest``, the parent ``ModelForm`` instance, the
        list of inline formsets and a boolean value based on whether the
        parent is being added or changed, save the related objects to the
        database. Note that at this point save_form() and save_model() have
        already been called.
        """
        form.save_m2m()
        for formset in formsets:
            self.save_formset(request, form, formset, change=change)

    def render_change_form(self, request, context, add=False, change=False, form_url='', obj=None):
        opts = self.model._meta
        app_label = opts.app_label
        preserved_filters = self.get_preserved_filters(request)
        form_url = add_preserved_filters({'preserved_filters': preserved_filters, 'opts': opts}, form_url)
        view_on_site_url = self.get_view_on_site_url(obj)
        context.update({
            'add': add,
            'change': change,
            'has_add_permission': self.has_add_permission(request),
            'has_change_permission': self.has_change_permission(request, obj),
            'has_delete_permission': self.has_delete_permission(request, obj),
            'has_file_field': True,  # FIXME - this should check if form or formsets have a FileField,
            'has_absolute_url': view_on_site_url is not None,
            'absolute_url': view_on_site_url,
            'form_url': form_url,
            'opts': opts,
            'content_type_id': get_content_type_for_model(self.model).pk,
            'save_as': self.save_as,
            'save_on_top': self.save_on_top,
            'to_field_var': TO_FIELD_VAR,
            'is_popup_var': IS_POPUP_VAR,
            'app_label': app_label,
        })
        if add and self.add_form_template is not None:
            form_template = self.add_form_template
        else:
            form_template = self.change_form_template

        return TemplateResponse(request, form_template or [
            "admin/%s/%s/change_form.html" % (app_label, opts.model_name),
            "admin/%s/change_form.html" % app_label,
            "admin/change_form.html"
        ], context, current_app=self.admin_site.name)

    def response_add(self, request, obj, post_url_continue=None):
        """
        Determines the HttpResponse for the add_view stage.
        """
        opts = obj._meta
        pk_value = obj._get_pk_val()
        preserved_filters = self.get_preserved_filters(request)
        msg_dict = {'name': force_text(opts.verbose_name), 'obj': force_text(obj)}
        # Here, we distinguish between different save types by checking for
        # the presence of keys in request.POST.

        if IS_POPUP_VAR in request.POST:
            to_field = request.POST.get(TO_FIELD_VAR)
            if to_field:
                attr = str(to_field)
            else:
                attr = obj._meta.pk.attname
            value = obj.serializable_value(attr)
            return SimpleTemplateResponse('admin/popup_response.html', {
                'pk_value': escape(pk_value),  # for possible backwards-compatibility
                'value': escape(value),
                'obj': escapejs(obj)
            })

        elif "_continue" in request.POST:
            msg = _('The %(name)s "%(obj)s" was added successfully. You may edit it again below.') % msg_dict
            self.message_user(request, msg, messages.SUCCESS)
            if post_url_continue is None:
                post_url_continue = reverse('admin:%s_%s_change' %
                                            (opts.app_label, opts.model_name),
                                            args=(quote(pk_value),),
                                            current_app=self.admin_site.name)
            post_url_continue = add_preserved_filters(
                {'preserved_filters': preserved_filters, 'opts': opts},
                post_url_continue
            )
            return HttpResponseRedirect(post_url_continue)

        elif "_addanother" in request.POST:
            msg = _('The %(name)s "%(obj)s" was added successfully. You may add another %(name)s below.') % msg_dict
            self.message_user(request, msg, messages.SUCCESS)
            redirect_url = request.path
            redirect_url = add_preserved_filters({'preserved_filters': preserved_filters, 'opts': opts}, redirect_url)
            return HttpResponseRedirect(redirect_url)

        else:
            msg = _('The %(name)s "%(obj)s" was added successfully.') % msg_dict
            self.message_user(request, msg, messages.SUCCESS)
            return self.response_post_save_add(request, obj)

    def response_change(self, request, obj):
        """
        Determines the HttpResponse for the change_view stage.
        """

        opts = self.model._meta
        pk_value = obj._get_pk_val()
        preserved_filters = self.get_preserved_filters(request)

        msg_dict = {'name': force_text(opts.verbose_name), 'obj': force_text(obj)}
        if "_continue" in request.POST:
            msg = _('The %(name)s "%(obj)s" was changed successfully. You may edit it again below.') % msg_dict
            self.message_user(request, msg, messages.SUCCESS)
            redirect_url = request.path
            redirect_url = add_preserved_filters({'preserved_filters': preserved_filters, 'opts': opts}, redirect_url)
            return HttpResponseRedirect(redirect_url)

        elif "_saveasnew" in request.POST:
            msg = _('The %(name)s "%(obj)s" was added successfully. You may edit it again below.') % msg_dict
            self.message_user(request, msg, messages.SUCCESS)
            redirect_url = reverse('admin:%s_%s_change' %
                                   (opts.app_label, opts.model_name),
                                   args=(pk_value,),
                                   current_app=self.admin_site.name)
            redirect_url = add_preserved_filters({'preserved_filters': preserved_filters, 'opts': opts}, redirect_url)
            return HttpResponseRedirect(redirect_url)

        elif "_addanother" in request.POST:
            msg = _('The %(name)s "%(obj)s" was changed successfully. You may add another %(name)s below.') % msg_dict
            self.message_user(request, msg, messages.SUCCESS)
            redirect_url = reverse('admin:%s_%s_add' %
                                   (opts.app_label, opts.model_name),
                                   current_app=self.admin_site.name)
            redirect_url = add_preserved_filters({'preserved_filters': preserved_filters, 'opts': opts}, redirect_url)
            return HttpResponseRedirect(redirect_url)

        else:
            msg = _('The %(name)s "%(obj)s" was changed successfully.') % msg_dict
            self.message_user(request, msg, messages.SUCCESS)
            return self.response_post_save_change(request, obj)

    def response_post_save_add(self, request, obj):
        """
        Figure out where to redirect after the 'Save' button has been pressed
        when adding a new object.
        """
        opts = self.model._meta
        if self.has_change_permission(request, None):
            post_url = reverse('admin:%s_%s_changelist' %
                               (opts.app_label, opts.model_name),
                               current_app=self.admin_site.name)
            preserved_filters = self.get_preserved_filters(request)
            post_url = add_preserved_filters({'preserved_filters': preserved_filters, 'opts': opts}, post_url)
        else:
            post_url = reverse('admin:index',
                               current_app=self.admin_site.name)
        return HttpResponseRedirect(post_url)

    def response_post_save_change(self, request, obj):
        """
        Figure out where to redirect after the 'Save' button has been pressed
        when editing an existing object.
        """
        opts = self.model._meta

        if self.has_change_permission(request, None):
            post_url = reverse('admin:%s_%s_changelist' %
                               (opts.app_label, opts.model_name),
                               current_app=self.admin_site.name)
            preserved_filters = self.get_preserved_filters(request)
            post_url = add_preserved_filters({'preserved_filters': preserved_filters, 'opts': opts}, post_url)
        else:
            post_url = reverse('admin:index',
                               current_app=self.admin_site.name)
        return HttpResponseRedirect(post_url)

    def response_action(self, request, queryset):
        """
        Handle an admin action. This is called if a request is POSTed to the
        changelist; it returns an HttpResponse if the action was handled, and
        None otherwise.
        """

        # There can be multiple action forms on the page (at the top
        # and bottom of the change list, for example). Get the action
        # whose button was pushed.
        try:
            action_index = int(request.POST.get('index', 0))
        except ValueError:
            action_index = 0

        # Construct the action form.
        data = request.POST.copy()
        data.pop(helpers.ACTION_CHECKBOX_NAME, None)
        data.pop("index", None)

        # Use the action whose button was pushed
        try:
            data.update({'action': data.getlist('action')[action_index]})
        except IndexError:
            # If we didn't get an action from the chosen form that's invalid
            # POST data, so by deleting action it'll fail the validation check
            # below. So no need to do anything here
            pass

        action_form = self.action_form(data, auto_id=None)
        action_form.fields['action'].choices = self.get_action_choices(request)

        # If the form's valid we can handle the action.
        if action_form.is_valid():
            action = action_form.cleaned_data['action']
            select_across = action_form.cleaned_data['select_across']
            func = self.get_actions(request)[action][0]

            # Get the list of selected PKs. If nothing's selected, we can't
            # perform an action on it, so bail. Except we want to perform
            # the action explicitly on all objects.
            selected = request.POST.getlist(helpers.ACTION_CHECKBOX_NAME)
            if not selected and not select_across:
                # Reminder that something needs to be selected or nothing will happen
                msg = _("Items must be selected in order to perform "
                        "actions on them. No items have been changed.")
                self.message_user(request, msg, messages.WARNING)
                return None

            if not select_across:
                # Perform the action only on the selected objects
                queryset = queryset.filter(pk__in=selected)

            response = func(self, request, queryset)

            # Actions may return an HttpResponse-like object, which will be
            # used as the response from the POST. If not, we'll be a good
            # little HTTP citizen and redirect back to the changelist page.
            if isinstance(response, HttpResponseBase):
                return response
            else:
                return HttpResponseRedirect(request.get_full_path())
        else:
            msg = _("No action selected.")
            self.message_user(request, msg, messages.WARNING)
            return None

    def response_delete(self, request, obj_display):
        """
        Determines the HttpResponse for the delete_view stage.
        """

        opts = self.model._meta

        self.message_user(request,
            _('The %(name)s "%(obj)s" was deleted successfully.') % {
                'name': force_text(opts.verbose_name),
                'obj': force_text(obj_display)
            }, messages.SUCCESS)

        if self.has_change_permission(request, None):
            post_url = reverse('admin:%s_%s_changelist' %
                               (opts.app_label, opts.model_name),
                               current_app=self.admin_site.name)
            preserved_filters = self.get_preserved_filters(request)
            post_url = add_preserved_filters(
                {'preserved_filters': preserved_filters, 'opts': opts}, post_url
            )
        else:
            post_url = reverse('admin:index',
                               current_app=self.admin_site.name)
        return HttpResponseRedirect(post_url)

    def render_delete_form(self, request, context):
        opts = self.model._meta
        app_label = opts.app_label

        return TemplateResponse(request,
            self.delete_confirmation_template or [
                "admin/{}/{}/delete_confirmation.html".format(app_label, opts.model_name),
                "admin/{}/delete_confirmation.html".format(app_label),
                "admin/delete_confirmation.html"
            ], context, current_app=self.admin_site.name)

    def get_inline_formsets(self, request, formsets, inline_instances,
                            obj=None):
        inline_admin_formsets = []
        for inline, formset in zip(inline_instances, formsets):
            fieldsets = list(inline.get_fieldsets(request, obj))
            readonly = list(inline.get_readonly_fields(request, obj))
            prepopulated = dict(inline.get_prepopulated_fields(request, obj))
            inline_admin_formset = helpers.InlineAdminFormSet(inline, formset,
                fieldsets, prepopulated, readonly, model_admin=self)
            inline_admin_formsets.append(inline_admin_formset)
        return inline_admin_formsets

    def get_changeform_initial_data(self, request):
        """
        Get the initial form data.
        Unless overridden, this populates from the GET params.
        """
        initial = dict(request.GET.items())
        for k in initial:
            try:
                f = self.model._meta.get_field(k)
            except models.FieldDoesNotExist:
                continue
            # We have to special-case M2Ms as a list of comma-separated PKs.
            if isinstance(f, models.ManyToManyField):
                initial[k] = initial[k].split(",")
        return initial

    @csrf_protect_m
    @transaction.atomic
    def changeform_view(self, request, object_id=None, form_url='', extra_context=None):

        to_field = request.POST.get(TO_FIELD_VAR, request.GET.get(TO_FIELD_VAR))
        if to_field and not self.to_field_allowed(request, to_field):
            raise DisallowedModelAdminToField("The field %s cannot be referenced." % to_field)

        model = self.model
        opts = model._meta
        add = object_id is None

        if add:
            if not self.has_add_permission(request):
                raise PermissionDenied
            obj = None

        else:
            obj = self.get_object(request, unquote(object_id))

            if not self.has_change_permission(request, obj):
                raise PermissionDenied

            if obj is None:
                raise Http404(_('%(name)s object with primary key %(key)r does not exist.') % {
                    'name': force_text(opts.verbose_name), 'key': escape(object_id)})

            if request.method == 'POST' and "_saveasnew" in request.POST:
                return self.add_view(request, form_url=reverse('admin:%s_%s_add' % (
                    opts.app_label, opts.model_name),
                    current_app=self.admin_site.name))

        ModelForm = self.get_form(request, obj)
        if request.method == 'POST':
            form = ModelForm(request.POST, request.FILES, instance=obj)
            if form.is_valid():
                form_validated = True
                new_object = self.save_form(request, form, change=not add)
            else:
                form_validated = False
                new_object = form.instance
            formsets, inline_instances = self._create_formsets(request, new_object)
            if all_valid(formsets) and form_validated:
                self.save_model(request, new_object, form, not add)
                self.save_related(request, form, formsets, not add)
                if add:
                    self.log_addition(request, new_object)
                    return self.response_add(request, new_object)
                else:
                    change_message = self.construct_change_message(request, form, formsets)
                    self.log_change(request, new_object, change_message)
                    return self.response_change(request, new_object)
        else:
            if add:
                initial = self.get_changeform_initial_data(request)
                form = ModelForm(initial=initial)
                formsets, inline_instances = self._create_formsets(request, self.model())
            else:
                form = ModelForm(instance=obj)
                formsets, inline_instances = self._create_formsets(request, obj)

        adminForm = helpers.AdminForm(
            form,
            list(self.get_fieldsets(request, obj)),
            self.get_prepopulated_fields(request, obj),
            self.get_readonly_fields(request, obj),
            model_admin=self)
        media = self.media + adminForm.media

        inline_formsets = self.get_inline_formsets(request, formsets, inline_instances, obj)
        for inline_formset in inline_formsets:
            media = media + inline_formset.media

        context = dict(self.admin_site.each_context(),
            title=(_('Add %s') if add else _('Change %s')) % force_text(opts.verbose_name),
            adminform=adminForm,
            object_id=object_id,
            original=obj,
            is_popup=(IS_POPUP_VAR in request.POST or
                      IS_POPUP_VAR in request.GET),
            to_field=to_field,
            media=media,
            inline_admin_formsets=inline_formsets,
            errors=helpers.AdminErrorList(form, formsets),
            preserved_filters=self.get_preserved_filters(request),
        )

        context.update(extra_context or {})

        return self.render_change_form(request, context, add=add, change=not add, obj=obj, form_url=form_url)

    def add_view(self, request, form_url='', extra_context=None):
        return self.changeform_view(request, None, form_url, extra_context)

    def change_view(self, request, object_id, form_url='', extra_context=None):
        return self.changeform_view(request, object_id, form_url, extra_context)

    @csrf_protect_m
    def changelist_view(self, request, extra_context=None):
        """
        The 'change list' admin view for this model.
        """
        from django.contrib.admin.views.main import ERROR_FLAG
        opts = self.model._meta
        app_label = opts.app_label
        if not self.has_change_permission(request, None):
            raise PermissionDenied

        list_display = self.get_list_display(request)
        list_display_links = self.get_list_display_links(request, list_display)
        list_filter = self.get_list_filter(request)
        search_fields = self.get_search_fields(request)

        # Check actions to see if any are available on this changelist
        actions = self.get_actions(request)
        if actions:
            # Add the action checkboxes if there are any actions available.
            list_display = ['action_checkbox'] + list(list_display)

        ChangeList = self.get_changelist(request)
        try:
            cl = ChangeList(request, self.model, list_display,
                list_display_links, list_filter, self.date_hierarchy,
                search_fields, self.list_select_related, self.list_per_page,
                self.list_max_show_all, self.list_editable, self)

        except IncorrectLookupParameters:
            # Wacky lookup parameters were given, so redirect to the main
            # changelist page, without parameters, and pass an 'invalid=1'
            # parameter via the query string. If wacky parameters were given
            # and the 'invalid=1' parameter was already in the query string,
            # something is screwed up with the database, so display an error
            # page.
            if ERROR_FLAG in request.GET.keys():
                return SimpleTemplateResponse('admin/invalid_setup.html', {
                    'title': _('Database error'),
                })
            return HttpResponseRedirect(request.path + '?' + ERROR_FLAG + '=1')

        # If the request was POSTed, this might be a bulk action or a bulk
        # edit. Try to look up an action or confirmation first, but if this
        # isn't an action the POST will fall through to the bulk edit check,
        # below.
        action_failed = False
        selected = request.POST.getlist(helpers.ACTION_CHECKBOX_NAME)

        # Actions with no confirmation
        if (actions and request.method == 'POST' and
                'index' in request.POST and '_save' not in request.POST):
            if selected:
                response = self.response_action(request, queryset=cl.get_queryset(request))
                if response:
                    return response
                else:
                    action_failed = True
            else:
                msg = _("Items must be selected in order to perform "
                        "actions on them. No items have been changed.")
                self.message_user(request, msg, messages.WARNING)
                action_failed = True

        # Actions with confirmation
        if (actions and request.method == 'POST' and
                helpers.ACTION_CHECKBOX_NAME in request.POST and
                'index' not in request.POST and '_save' not in request.POST):
            if selected:
                response = self.response_action(request, queryset=cl.get_queryset(request))
                if response:
                    return response
                else:
                    action_failed = True

        # If we're allowing changelist editing, we need to construct a formset
        # for the changelist given all the fields to be edited. Then we'll
        # use the formset to validate/process POSTed data.
        formset = cl.formset = None

        # Handle POSTed bulk-edit data.
        if (request.method == "POST" and cl.list_editable and
                '_save' in request.POST and not action_failed):
            FormSet = self.get_changelist_formset(request)
            formset = cl.formset = FormSet(request.POST, request.FILES, queryset=cl.result_list)
            if formset.is_valid():
                changecount = 0
                for form in formset.forms:
                    if form.has_changed():
                        obj = self.save_form(request, form, change=True)
                        self.save_model(request, obj, form, change=True)
                        self.save_related(request, form, formsets=[], change=True)
                        change_msg = self.construct_change_message(request, form, None)
                        self.log_change(request, obj, change_msg)
                        changecount += 1

                if changecount:
                    if changecount == 1:
                        name = force_text(opts.verbose_name)
                    else:
                        name = force_text(opts.verbose_name_plural)
                    msg = ungettext("%(count)s %(name)s was changed successfully.",
                                    "%(count)s %(name)s were changed successfully.",
                                    changecount) % {'count': changecount,
                                                    'name': name,
                                                    'obj': force_text(obj)}
                    self.message_user(request, msg, messages.SUCCESS)

                return HttpResponseRedirect(request.get_full_path())

        # Handle GET -- construct a formset for display.
        elif cl.list_editable:
            FormSet = self.get_changelist_formset(request)
            formset = cl.formset = FormSet(queryset=cl.result_list)

        # Build the list of media to be used by the formset.
        if formset:
            media = self.media + formset.media
        else:
            media = self.media

        # Build the action form and populate it with available actions.
        if actions:
            action_form = self.action_form(auto_id=None)
            action_form.fields['action'].choices = self.get_action_choices(request)
        else:
            action_form = None

        selection_note_all = ungettext('%(total_count)s selected',
            'All %(total_count)s selected', cl.result_count)

        context = dict(
            self.admin_site.each_context(),
            module_name=force_text(opts.verbose_name_plural),
            selection_note=_('0 of %(cnt)s selected') % {'cnt': len(cl.result_list)},
            selection_note_all=selection_note_all % {'total_count': cl.result_count},
            title=cl.title,
            is_popup=cl.is_popup,
            to_field=cl.to_field,
            cl=cl,
            media=media,
            has_add_permission=self.has_add_permission(request),
            opts=cl.opts,
            action_form=action_form,
            actions_on_top=self.actions_on_top,
            actions_on_bottom=self.actions_on_bottom,
            actions_selection_counter=self.actions_selection_counter,
            preserved_filters=self.get_preserved_filters(request),
        )
        context.update(extra_context or {})

        return TemplateResponse(request, self.change_list_template or [
            'admin/%s/%s/change_list.html' % (app_label, opts.model_name),
            'admin/%s/change_list.html' % app_label,
            'admin/change_list.html'
        ], context, current_app=self.admin_site.name)

    @csrf_protect_m
    @transaction.atomic
    def delete_view(self, request, object_id, extra_context=None):
        "The 'delete' admin view for this model."
        opts = self.model._meta
        app_label = opts.app_label

        obj = self.get_object(request, unquote(object_id))

        if not self.has_delete_permission(request, obj):
            raise PermissionDenied

        if obj is None:
            raise Http404(
                _('%(name)s object with primary key %(key)r does not exist.') %
                {'name': force_text(opts.verbose_name), 'key': escape(object_id)}
            )

        using = router.db_for_write(self.model)

        # Populate deleted_objects, a data structure of all related objects that
        # will also be deleted.
        (deleted_objects, model_count, perms_needed, protected) = get_deleted_objects(
            [obj], opts, request.user, self.admin_site, using)

        if request.POST:  # The user has already confirmed the deletion.
            if perms_needed:
                raise PermissionDenied
            obj_display = force_text(obj)
            self.log_deletion(request, obj, obj_display)
            self.delete_model(request, obj)

            return self.response_delete(request, obj_display)

        object_name = force_text(opts.verbose_name)

        if perms_needed or protected:
            title = _("Cannot delete %(name)s") % {"name": object_name}
        else:
            title = _("Are you sure?")

        context = dict(
            self.admin_site.each_context(),
            title=title,
            object_name=object_name,
            object=obj,
            deleted_objects=deleted_objects,
            model_count=dict(model_count),
            perms_lacking=perms_needed,
            protected=protected,
            opts=opts,
            app_label=app_label,
            preserved_filters=self.get_preserved_filters(request),
        )
        context.update(extra_context or {})

        return self.render_delete_form(request, context)

    def history_view(self, request, object_id, extra_context=None):
        "The 'history' admin view for this model."
        from django.contrib.admin.models import LogEntry
        # First check if the user can see this history.
        model = self.model
        obj = get_object_or_404(self.get_queryset(request), pk=unquote(object_id))

        if not self.has_change_permission(request, obj):
            raise PermissionDenied

        # Then get the history for this object.
        opts = model._meta
        app_label = opts.app_label
        action_list = LogEntry.objects.filter(
            object_id=unquote(object_id),
            content_type=get_content_type_for_model(model)
        ).select_related().order_by('action_time')

        context = dict(self.admin_site.each_context(),
            title=_('Change history: %s') % force_text(obj),
            action_list=action_list,
            module_name=capfirst(force_text(opts.verbose_name_plural)),
            object=obj,
            opts=opts,
            preserved_filters=self.get_preserved_filters(request),
        )
        context.update(extra_context or {})
        return TemplateResponse(request, self.object_history_template or [
            "admin/%s/%s/object_history.html" % (app_label, opts.model_name),
            "admin/%s/object_history.html" % app_label,
            "admin/object_history.html"
        ], context, current_app=self.admin_site.name)

    def _create_formsets(self, request, obj):
        "Helper function to generate formsets for add/change_view."
        formsets = []
        inline_instances = []
        prefixes = {}
        get_formsets_args = [request]
        if obj.pk:
            get_formsets_args.append(obj)
        for FormSet, inline in self.get_formsets_with_inlines(*get_formsets_args):
            prefix = FormSet.get_default_prefix()
            prefixes[prefix] = prefixes.get(prefix, 0) + 1
            if prefixes[prefix] != 1 or not prefix:
                prefix = "%s-%s" % (prefix, prefixes[prefix])
            formset_params = {
                'instance': obj,
                'prefix': prefix,
                'queryset': inline.get_queryset(request),
            }
            if request.method == 'POST':
                formset_params.update({
                    'data': request.POST,
                    'files': request.FILES,
                    'save_as_new': '_saveasnew' in request.POST
                })
            formsets.append(FormSet(**formset_params))
            inline_instances.append(inline)
        return formsets, inline_instances


class InlineModelAdmin(BaseModelAdmin):
    """
    Options for inline editing of ``model`` instances.

    Provide ``fk_name`` to specify the attribute name of the ``ForeignKey``
    from ``model`` to its parent. This is required if ``model`` has more than
    one ``ForeignKey`` to its parent.
    """
    model = None
    fk_name = None
    formset = BaseInlineFormSet
    extra = 3
    min_num = None
    max_num = None
    template = None
    verbose_name = None
    verbose_name_plural = None
    can_delete = True
    show_change_link = False

    checks_class = InlineModelAdminChecks

    def __init__(self, parent_model, admin_site):
        self.admin_site = admin_site
        self.parent_model = parent_model
        self.opts = self.model._meta
        self.has_registered_model = admin_site.is_registered(self.model)
        super(InlineModelAdmin, self).__init__()
        if self.verbose_name is None:
            self.verbose_name = self.model._meta.verbose_name
        if self.verbose_name_plural is None:
            self.verbose_name_plural = self.model._meta.verbose_name_plural

    @property
    def media(self):
        extra = '' if settings.DEBUG else '.min'
        js = ['jquery%s.js' % extra, 'jquery.init.js', 'inlines%s.js' % extra]
        if self.prepopulated_fields:
            js.extend(['urlify.js', 'prepopulate%s.js' % extra])
        if self.filter_vertical or self.filter_horizontal:
            js.extend(['SelectBox.js', 'SelectFilter2.js'])
        return forms.Media(js=[static('admin/js/%s' % url) for url in js])

    def get_extra(self, request, obj=None, **kwargs):
        """Hook for customizing the number of extra inline forms."""
        return self.extra

    def get_min_num(self, request, obj=None, **kwargs):
        """Hook for customizing the min number of inline forms."""
        return self.min_num

    def get_max_num(self, request, obj=None, **kwargs):
        """Hook for customizing the max number of extra inline forms."""
        return self.max_num

    def get_formset(self, request, obj=None, **kwargs):
        """Returns a BaseInlineFormSet class for use in admin add/change views."""
        if 'fields' in kwargs:
            fields = kwargs.pop('fields')
        else:
            fields = flatten_fieldsets(self.get_fieldsets(request, obj))
        if self.exclude is None:
            exclude = []
        else:
            exclude = list(self.exclude)
        exclude.extend(self.get_readonly_fields(request, obj))
        if self.exclude is None and hasattr(self.form, '_meta') and self.form._meta.exclude:
            # Take the custom ModelForm's Meta.exclude into account only if the
            # InlineModelAdmin doesn't define its own.
            exclude.extend(self.form._meta.exclude)
        # If exclude is an empty list we use None, since that's the actual
        # default.
        exclude = exclude or None
        can_delete = self.can_delete and self.has_delete_permission(request, obj)
        defaults = {
            "form": self.form,
            "formset": self.formset,
            "fk_name": self.fk_name,
            "fields": fields,
            "exclude": exclude,
            "formfield_callback": partial(self.formfield_for_dbfield, request=request),
            "extra": self.get_extra(request, obj, **kwargs),
            "min_num": self.get_min_num(request, obj, **kwargs),
            "max_num": self.get_max_num(request, obj, **kwargs),
            "can_delete": can_delete,
        }

        defaults.update(kwargs)
        base_model_form = defaults['form']

        class DeleteProtectedModelForm(base_model_form):
            def hand_clean_DELETE(self):
                """
                We don't validate the 'DELETE' field itself because on
                templates it's not rendered using the field information, but
                just using a generic "deletion_field" of the InlineModelAdmin.
                """
                if self.cleaned_data.get(DELETION_FIELD_NAME, False):
                    using = router.db_for_write(self._meta.model)
                    collector = NestedObjects(using=using)
                    collector.collect([self.instance])
                    if collector.protected:
                        objs = []
                        for p in collector.protected:
                            objs.append(
                                # Translators: Model verbose name and instance representation,
                                # suitable to be an item in a list.
                                _('%(class_name)s %(instance)s') % {
                                    'class_name': p._meta.verbose_name,
                                    'instance': p}
                            )
                        params = {'class_name': self._meta.model._meta.verbose_name,
                                  'instance': self.instance,
                                  'related_objects': get_text_list(objs, _('and'))}
                        msg = _("Deleting %(class_name)s %(instance)s would require "
                                "deleting the following protected related objects: "
                                "%(related_objects)s")
                        raise ValidationError(msg, code='deleting_protected', params=params)

            def is_valid(self):
                result = super(DeleteProtectedModelForm, self).is_valid()
                self.hand_clean_DELETE()
                return result

        defaults['form'] = DeleteProtectedModelForm

        if defaults['fields'] is None and not modelform_defines_fields(defaults['form']):
            defaults['fields'] = forms.ALL_FIELDS

        return inlineformset_factory(self.parent_model, self.model, **defaults)

    def get_fields(self, request, obj=None):
        if self.fields:
            return self.fields
        form = self.get_formset(request, obj, fields=None).form
        return list(form.base_fields) + list(self.get_readonly_fields(request, obj))

    def get_queryset(self, request):
        queryset = super(InlineModelAdmin, self).get_queryset(request)
        if not self.has_change_permission(request):
            queryset = queryset.none()
        return queryset

    def has_add_permission(self, request):
        if self.opts.auto_created:
            # We're checking the rights to an auto-created intermediate model,
            # which doesn't have its own individual permissions. The user needs
            # to have the change permission for the related model in order to
            # be able to do anything with the intermediate model.
            return self.has_change_permission(request)
        return super(InlineModelAdmin, self).has_add_permission(request)

    def has_change_permission(self, request, obj=None):
        opts = self.opts
        if opts.auto_created:
            # The model was auto-created as intermediary for a
            # ManyToMany-relationship, find the target model
            for field in opts.fields:
                if field.rel and field.rel.to != self.parent_model:
                    opts = field.rel.to._meta
                    break
        codename = get_permission_codename('change', opts)
        return request.user.has_perm("%s.%s" % (opts.app_label, codename))

    def has_delete_permission(self, request, obj=None):
        if self.opts.auto_created:
            # We're checking the rights to an auto-created intermediate model,
            # which doesn't have its own individual permissions. The user needs
            # to have the change permission for the related model in order to
            # be able to do anything with the intermediate model.
            return self.has_change_permission(request, obj)
        return super(InlineModelAdmin, self).has_delete_permission(request, obj)


class StackedInline(InlineModelAdmin):
    template = 'admin/edit_inline/stacked.html'


class TabularInline(InlineModelAdmin):
    template = 'admin/edit_inline/tabular.html'<|MERGE_RESOLUTION|>--- conflicted
+++ resolved
@@ -453,19 +453,13 @@
 
         # Make sure at least one of the models registered for this site
         # references this field through a FK or a M2M relationship.
-<<<<<<< HEAD
-        registered_models = self.admin_site._registry
-        for related_object in opts.related_objects:
-=======
         registered_models = set()
         for model, admin in self.admin_site._registry.items():
             registered_models.add(model)
             for inline in admin.inlines:
                 registered_models.add(inline.model)
 
-        for related_object in (opts.get_all_related_objects(include_hidden=True) +
-                               opts.get_all_related_many_to_many_objects()):
->>>>>>> b2aad7b8
+        for related_object in opts.get_fields(forward=False, reverse=True, include_hidden=True):
             related_model = related_object.model
             if (any(issubclass(model, related_model) for model in registered_models) and
                     related_object.field.rel.get_related_field() == field):
