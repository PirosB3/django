from __future__ import unicode_literals

import re
import datetime

from django.utils import six
from django.db import models
from django.conf import settings
from django.db.migrations import operations
from django.db.migrations.migration import Migration
from django.db.migrations.questioner import MigrationQuestioner
from django.db.migrations.optimizer import MigrationOptimizer
from django.db.migrations.operations.models import AlterModelOptions


class MigrationAutodetector(object):
    """
    Takes a pair of ProjectStates, and compares them to see what the
    first would need doing to make it match the second (the second
    usually being the project's current state).

    Note that this naturally operates on entire projects at a time,
    as it's likely that changes interact (for example, you can't
    add a ForeignKey without having a migration to add the table it
    depends on first). A user interface may offer single-app usage
    if it wishes, with the caveat that it may not always be possible.
    """

    def __init__(self, from_state, to_state, questioner=None):
        self.from_state = from_state
        self.to_state = to_state
        self.questioner = questioner or MigrationQuestioner()

    def changes(self, graph, trim_to_apps=None, convert_apps=None):
        """
        Main entry point to produce a list of appliable changes.
        Takes a graph to base names on and an optional set of apps
        to try and restrict to (restriction is not guaranteed)
        """
        changes = self._detect_changes(convert_apps, graph)
        changes = self.arrange_for_graph(changes, graph)
        if trim_to_apps:
            changes = self._trim_to_apps(changes, trim_to_apps)
        return changes

    def deep_deconstruct(self, obj):
        """
        Recursive deconstruction for a field and its arguments.
        Used for full comparison for rename/alter; sometimes a single-level
        deconstruction will not compare correctly.
        """
        if not hasattr(obj, 'deconstruct'):
            return obj
        deconstructed = obj.deconstruct()
        if isinstance(obj, models.Field):
            # we have a field which also returns a name
            deconstructed = deconstructed[1:]
        path, args, kwargs = deconstructed
        return (
            path,
            [self.deep_deconstruct(value) for value in args],
            dict(
                (key, self.deep_deconstruct(value))
                for key, value in kwargs.items()
            ),
        )

    def only_relation_agnostic_fields(self, fields):
        """
        Return a definition of the fields that ignores field names and
        what related fields actually relate to.
        Used for detecting renames (as, of course, the related fields
        change during renames)
        """
        fields_def = []
        for name, field in fields:
            deconstruction = self.deep_deconstruct(field)
            if field.rel and field.rel.to:
                del deconstruction[2]['to']
            fields_def.append(deconstruction)
        return fields_def

    def _detect_changes(self, convert_apps=None, graph=None):
        """
        Returns a dict of migration plans which will achieve the
        change from from_state to to_state. The dict has app labels
        as keys and a list of migrations as values.

        The resulting migrations aren't specially named, but the names
        do matter for dependencies inside the set.

        convert_apps is the list of apps to convert to use migrations
        (i.e. to make initial migrations for, in the usual case)

        graph is an optional argument that, if provided, can help improve
        dependency generation and avoid potential circular dependencies.
        """

        # The first phase is generating all the operations for each app
        # and gathering them into a big per-app list.
        # We'll then go through that list later and order it and split
        # into migrations to resolve dependencies caused by M2Ms and FKs.
        self.generated_operations = {}

        # Prepare some old/new state and model lists, separating
        # proxy models and ignoring unmigrated apps.
        self.old_apps = self.from_state.render(ignore_swappable=True)
        self.new_apps = self.to_state.render()
        self.old_model_keys = []
        self.old_proxy_keys = []
        self.new_model_keys = []
        self.new_proxy_keys = []
        for al, mn in sorted(self.from_state.models.keys()):
            model = self.old_apps.get_model(al, mn)
            if model._meta.managed and al not in self.from_state.real_apps:
                if model._meta.proxy:
                    self.old_proxy_keys.append((al, mn))
                else:
                    self.old_model_keys.append((al, mn))

        for al, mn in sorted(self.to_state.models.keys()):
            model = self.new_apps.get_model(al, mn)
            if model._meta.managed and (
                al not in self.from_state.real_apps or
                (convert_apps and al in convert_apps)
            ):
                if model._meta.proxy:
                    self.new_proxy_keys.append((al, mn))
                else:
                    self.new_model_keys.append((al, mn))

        # Renames have to come first
        self.generate_renamed_models()

        # Prepare field lists, and prepare a list of the fields that used
        # through models in the old state so we can make dependencies
        # from the through model deletion to the field that uses it.
        self.kept_model_keys = set(self.old_model_keys).intersection(self.new_model_keys)
        self.through_users = {}
        self.old_field_keys = set()
        self.new_field_keys = set()
        for app_label, model_name in sorted(self.kept_model_keys):
            old_model_name = self.renamed_models.get((app_label, model_name), model_name)
            old_model_state = self.from_state.models[app_label, old_model_name]
            new_model_state = self.to_state.models[app_label, model_name]
            self.old_field_keys.update((app_label, model_name, x) for x, y in old_model_state.fields)
            self.new_field_keys.update((app_label, model_name, x) for x, y in new_model_state.fields)

        # Through model map generation
        for app_label, model_name in sorted(self.old_model_keys):
            old_model_name = self.renamed_models.get((app_label, model_name), model_name)
            old_model_state = self.from_state.models[app_label, old_model_name]
            for field_name, field in old_model_state.fields:
                old_field = self.old_apps.get_model(app_label, old_model_name)._meta.get_field(field_name, related_objects=True, related_m2m=True, virtual=True)
                if hasattr(old_field, "rel") and getattr(old_field.rel, "through", None) and not old_field.rel.through._meta.auto_created:
                    through_key = (
                        old_field.rel.through._meta.app_label,
                        old_field.rel.through._meta.object_name.lower(),
                    )
                    self.through_users[through_key] = (app_label, old_model_name, field_name)

        # Generate non-rename model operations
        self.generate_deleted_models()
        self.generate_created_models()
        self.generate_deleted_proxies()
        self.generate_created_proxies()
        self.generate_altered_options()

        # Generate field operations
        self.generate_renamed_fields()
        self.generate_removed_fields()
        self.generate_added_fields()
        self.generate_altered_fields()
        self.generate_altered_unique_together()
        self.generate_altered_index_together()
        self.generate_altered_order_with_respect_to()

        # Now, reordering to make things possible. The order we have already
        # isn't bad, but we need to pull a few things around so FKs work nicely
        # inside the same app
        for app_label, ops in sorted(self.generated_operations.items()):
            for i in range(10000):
                found = False
                for i, op in enumerate(ops):
                    for dep in op._auto_deps:
                        if dep[0] == app_label:
                            # Alright, there's a dependency on the same app.
                            for j, op2 in enumerate(ops):
                                if self.check_dependency(op2, dep) and j > i:
                                    ops = ops[:i] + ops[i + 1:j + 1] + [op] + ops[j + 1:]
                                    found = True
                                    break
                        if found:
                            break
                    if found:
                        break
                if not found:
                    break
            else:
                raise ValueError("Infinite loop caught in operation dependency resolution")
            self.generated_operations[app_label] = ops

        # Now, we need to chop the lists of operations up into migrations with
        # dependencies on each other.
        # We do this by stepping up an app's list of operations until we
        # find one that has an outgoing dependency that isn't in another app's
        # migration yet (hasn't been chopped off its list). We then chop off the
        # operations before it into a migration and move onto the next app.
        # If we loop back around without doing anything, there's a circular
        # dependency (which _should_ be impossible as the operations are all
        # split at this point so they can't depend and be depended on)

        self.migrations = {}
        num_ops = sum(len(x) for x in self.generated_operations.values())
        chop_mode = False
        while num_ops:
            # On every iteration, we step through all the apps and see if there
            # is a completed set of operations.
            # If we find that a subset of the operations are complete we can
            # try to chop it off from the rest and continue, but we only
            # do this if we've already been through the list once before
            # without any chopping and nothing has changed.
            for app_label in sorted(self.generated_operations.keys()):
                chopped = []
                dependencies = set()
                for operation in list(self.generated_operations[app_label]):
                    deps_satisfied = True
                    operation_dependencies = set()
                    for dep in operation._auto_deps:
                        if dep[0] == "__setting__":
                            operation_dependencies.add((dep[0], dep[1]))
                        elif dep[0] != app_label:
                            # External app dependency. See if it's not yet
                            # satisfied.
                            for other_operation in self.generated_operations.get(dep[0], []):
                                if self.check_dependency(other_operation, dep):
                                    deps_satisfied = False
                                    break
                            if not deps_satisfied:
                                break
                            else:
                                if self.migrations.get(dep[0], None):
                                    operation_dependencies.add((dep[0], self.migrations[dep[0]][-1].name))
                                else:
                                    # If we can't find the other app, we add a first/last dependency,
                                    # but only if we've already been through once and checked everything
                                    if chop_mode:
                                        # If the app already exists, we add a dependency on the last migration,
                                        # as we don't know which migration contains the target field.
                                        # If it's not yet migrated or has no migrations, we use __first__
                                        if graph and graph.leaf_nodes(dep[0]):
                                            operation_dependencies.add(graph.leaf_nodes(dep[0])[0])
                                        else:
                                            operation_dependencies.add((dep[0], "__first__"))
                                    else:
                                        deps_satisfied = False
                    if deps_satisfied:
                        chopped.append(operation)
                        dependencies.update(operation_dependencies)
                        self.generated_operations[app_label] = self.generated_operations[app_label][1:]
                    else:
                        break
                # Make a migration! Well, only if there's stuff to put in it
                if dependencies or chopped:
                    if not self.generated_operations[app_label] or chop_mode:
                        subclass = type(str("Migration"), (Migration,), {"operations": [], "dependencies": []})
                        instance = subclass("auto_%i" % (len(self.migrations.get(app_label, [])) + 1), app_label)
                        instance.dependencies = list(dependencies)
                        instance.operations = chopped
                        self.migrations.setdefault(app_label, []).append(instance)
                        chop_mode = False
                    else:
                        self.generated_operations[app_label] = chopped + self.generated_operations[app_label]
            new_num_ops = sum(len(x) for x in self.generated_operations.values())
            if new_num_ops == num_ops:
                if not chop_mode:
                    chop_mode = True
                else:
                    raise ValueError("Cannot resolve operation dependencies")
            num_ops = new_num_ops

        # OK, add in internal dependencies among the migrations
        for app_label, migrations in self.migrations.items():
            for m1, m2 in zip(migrations, migrations[1:]):
                m2.dependencies.append((app_label, m1.name))

        # De-dupe dependencies
        for app_label, migrations in self.migrations.items():
            for migration in migrations:
                migration.dependencies = list(set(migration.dependencies))

        # Optimize migrations
        for app_label, migrations in self.migrations.items():
            for migration in migrations:
                migration.operations = MigrationOptimizer().optimize(migration.operations, app_label=app_label)

        return self.migrations

    def check_dependency(self, operation, dependency):
        """
        Checks if an operation dependency matches an operation.
        """
        # Created model
        if dependency[2] is None and dependency[3] is True:
            return (
                isinstance(operation, operations.CreateModel) and
                operation.name.lower() == dependency[1].lower()
            )
        # Created field
        elif dependency[2] is not None and dependency[3] is True:
            return (
                (
                    isinstance(operation, operations.CreateModel) and
                    operation.name.lower() == dependency[1].lower() and
                    any(dependency[2] == x for x, y in operation.fields)
                ) or
                (
                    isinstance(operation, operations.AddField) and
                    operation.model_name.lower() == dependency[1].lower() and
                    operation.name.lower() == dependency[2].lower()
                )
            )
        # Removed field
        elif dependency[2] is not None and dependency[3] is False:
            return (
                isinstance(operation, operations.RemoveField) and
                operation.model_name.lower() == dependency[1].lower() and
                operation.name.lower() == dependency[2].lower()
            )
        # Removed model
        elif dependency[2] is None and dependency[3] is False:
            return (
                isinstance(operation, operations.DeleteModel) and
                operation.name.lower() == dependency[1].lower()
            )
        # Field being altered
        elif dependency[2] is not None and dependency[3] == "alter":
            return (
                isinstance(operation, operations.AlterField) and
                operation.model_name.lower() == dependency[1].lower() and
                operation.name.lower() == dependency[2].lower()
            )
        # order_with_respect_to being unset for a field
        elif dependency[2] is not None and dependency[3] == "order_wrt_unset":
            return (
                isinstance(operation, operations.AlterOrderWithRespectTo) and
                operation.name.lower() == dependency[1].lower() and
                (operation.order_with_respect_to or "").lower() != dependency[2].lower()
            )
        # Unknown dependency. Raise an error.
        else:
            raise ValueError("Can't handle dependency %r" % (dependency, ))

    def add_operation(self, app_label, operation, dependencies=None):
        # Dependencies are (app_label, model_name, field_name, create/delete as True/False)
        operation._auto_deps = dependencies or []
        self.generated_operations.setdefault(app_label, []).append(operation)

    def swappable_first_key(self, item):
        """
        Sorting key function that places potential swappable models first in
        lists of created models (only real way to solve #22783)
        """
        try:
            model = self.new_apps.get_model(item[0], item[1])
            base_names = [base.__name__ for base in model.__bases__]
            string_version = "%s.%s" % (item[0], item[1])
            if (
                model._meta.swappable or
                "AbstractUser" in base_names or
                "AbstractBaseUser" in base_names or
                settings.AUTH_USER_MODEL.lower() == string_version.lower()
            ):
                return ("___" + item[0], "___" + item[1])
        except LookupError:
            pass
        return item

    def generate_renamed_models(self):
        """
        Finds any renamed models, and generates the operations for them,
        and removes the old entry from the model lists.
        Must be run before other model-level generation.
        """
        self.renamed_models = {}
        self.renamed_models_rel = {}
        added_models = set(self.new_model_keys) - set(self.old_model_keys)
        for app_label, model_name in sorted(added_models):
            model_state = self.to_state.models[app_label, model_name]
            model_fields_def = self.only_relation_agnostic_fields(model_state.fields)

            removed_models = set(self.old_model_keys) - set(self.new_model_keys)
            for rem_app_label, rem_model_name in removed_models:
                if rem_app_label == app_label:
                    rem_model_state = self.from_state.models[rem_app_label, rem_model_name]
                    rem_model_fields_def = self.only_relation_agnostic_fields(rem_model_state.fields)
                    if model_fields_def == rem_model_fields_def:
                        if self.questioner.ask_rename_model(rem_model_state, model_state):
                            self.add_operation(
                                app_label,
                                operations.RenameModel(
                                    old_name=rem_model_state.name,
                                    new_name=model_state.name,
                                )
                            )
                            self.renamed_models[app_label, model_name] = rem_model_name
                            self.renamed_models_rel['%s.%s' % (rem_model_state.app_label, rem_model_state.name)] = '%s.%s' % (model_state.app_label, model_state.name)
                            self.old_model_keys.remove((rem_app_label, rem_model_name))
                            self.old_model_keys.append((app_label, model_name))
                            break

    def generate_created_models(self):
        """
        Find all new models and make creation operations for them,
        and separate operations to create any foreign key or M2M relationships
        (we'll optimise these back in later if we can)

        We also defer any model options that refer to collections of fields
        that might be deferred (e.g. unique_together, index_together)
        """
        added_models = set(self.new_model_keys) - set(self.old_model_keys)
        for app_label, model_name in sorted(added_models, key=self.swappable_first_key):
            model_state = self.to_state.models[app_label, model_name]
            # Gather related fields
            related_fields = {}
            primary_key_rel = None
            for field in self.new_apps.get_model(app_label, model_name)._meta.local_fields:
                if field.rel:
                    if field.rel.to:
                        if field.primary_key:
                            primary_key_rel = field.rel.to
                        else:
                            related_fields[field.name] = field
                    # through will be none on M2Ms on swapped-out models;
                    # we can treat lack of through as auto_created=True, though.
                    if getattr(field.rel, "through", None) and not field.rel.through._meta.auto_created:
                        related_fields[field.name] = field
            for field in self.new_apps.get_model(app_label, model_name)._meta.local_many_to_many:
                if field.rel.to:
                    related_fields[field.name] = field
                if getattr(field.rel, "through", None) and not field.rel.through._meta.auto_created:
                    related_fields[field.name] = field
            # Are there unique/index_together to defer?
            unique_together = model_state.options.pop('unique_together', None)
            index_together = model_state.options.pop('index_together', None)
            order_with_respect_to = model_state.options.pop('order_with_respect_to', None)
            # Depend on the deletion of any possible proxy version of us
            dependencies = [
                (app_label, model_name, None, False),
            ]
            # Depend on all bases
            for base in model_state.bases:
                if isinstance(base, six.string_types) and "." in base:
                    base_app_label, base_name = base.split(".", 1)
                    dependencies.append((base_app_label, base_name, None, True))
            # Depend on the other end of the primary key if it's a relation
            if primary_key_rel:
                dependencies.append((
                    primary_key_rel._meta.app_label,
                    primary_key_rel._meta.object_name,
                    None,
                    True
                ))
            # Generate creation operation
            self.add_operation(
                app_label,
                operations.CreateModel(
                    name=model_state.name,
                    fields=[d for d in model_state.fields if d[0] not in related_fields],
                    options=model_state.options,
                    bases=model_state.bases,
                ),
                dependencies=dependencies,
            )
            # Generate operations for each related field
            for name, field in sorted(related_fields.items()):
                # Account for FKs to swappable models
                swappable_setting = getattr(field, 'swappable_setting', None)
                if swappable_setting is not None:
                    dep_app_label = "__setting__"
                    dep_object_name = swappable_setting
                else:
                    dep_app_label = field.rel.to._meta.app_label
                    dep_object_name = field.rel.to._meta.object_name
                dependencies = [(dep_app_label, dep_object_name, None, True)]
                if getattr(field.rel, "through", None) and not field.rel.through._meta.auto_created:
                    dependencies.append((
                        field.rel.through._meta.app_label,
                        field.rel.through._meta.object_name,
                        None,
                        True
                    ))
                # Depend on our own model being created
                dependencies.append((app_label, model_name, None, True))
                # Make operation
                self.add_operation(
                    app_label,
                    operations.AddField(
                        model_name=model_name,
                        name=name,
                        field=field,
                    ),
                    dependencies=list(set(dependencies)),
                )
            # Generate other opns
            related_dependencies = [
                (app_label, model_name, name, True)
                for name, field in sorted(related_fields.items())
            ]
            related_dependencies.append((app_label, model_name, None, True))
            if unique_together:
                self.add_operation(
                    app_label,
                    operations.AlterUniqueTogether(
                        name=model_name,
                        unique_together=unique_together,
                    ),
                    dependencies=related_dependencies
                )
            if index_together:
                self.add_operation(
                    app_label,
                    operations.AlterIndexTogether(
                        name=model_name,
                        index_together=index_together,
                    ),
                    dependencies=related_dependencies
                )
            if order_with_respect_to:
                self.add_operation(
                    app_label,
                    operations.AlterOrderWithRespectTo(
                        name=model_name,
                        order_with_respect_to=order_with_respect_to,
                    ),
                    dependencies=[
                        (app_label, model_name, order_with_respect_to, True),
                        (app_label, model_name, None, True),
                    ]
                )

    def generate_created_proxies(self):
        """
        Makes CreateModel statements for proxy models.
        We use the same statements as that way there's less code duplication,
        but of course for proxy models we can skip all that pointless field
        stuff and just chuck out an operation.
        """
        added_proxies = set(self.new_proxy_keys) - set(self.old_proxy_keys)
        for app_label, model_name in sorted(added_proxies):
            model_state = self.to_state.models[app_label, model_name]
            assert model_state.options.get("proxy", False)
            # Depend on the deletion of any possible non-proxy version of us
            dependencies = [
                (app_label, model_name, None, False),
            ]
            # Depend on all bases
            for base in model_state.bases:
                if isinstance(base, six.string_types) and "." in base:
                    base_app_label, base_name = base.split(".", 1)
                    dependencies.append((base_app_label, base_name, None, True))
            # Generate creation operation
            self.add_operation(
                app_label,
                operations.CreateModel(
                    name=model_state.name,
                    fields=[],
                    options=model_state.options,
                    bases=model_state.bases,
                ),
                # Depend on the deletion of any possible non-proxy version of us
                dependencies=dependencies,
            )

    def generate_deleted_models(self):
        """
        Find all deleted models and make creation operations for them,
        and separate operations to delete any foreign key or M2M relationships
        (we'll optimise these back in later if we can)

        We also bring forward removal of any model options that refer to
        collections of fields - the inverse of generate_created_models.
        """
        deleted_models = set(self.old_model_keys) - set(self.new_model_keys)
        for app_label, model_name in sorted(deleted_models):
            model_state = self.from_state.models[app_label, model_name]
            model = self.old_apps.get_model(app_label, model_name)
            # Gather related fields
            related_fields = {}
            for field in model._meta.local_fields:
                if field.rel:
                    if field.rel.to:
                        related_fields[field.name] = field
                    # through will be none on M2Ms on swapped-out models;
                    # we can treat lack of through as auto_created=True, though.
                    if getattr(field.rel, "through", None) and not field.rel.through._meta.auto_created:
                        related_fields[field.name] = field
            for field in model._meta.local_many_to_many:
                if field.rel.to:
                    related_fields[field.name] = field
                if getattr(field.rel, "through", None) and not field.rel.through._meta.auto_created:
                    related_fields[field.name] = field
            # Generate option removal first
            unique_together = model_state.options.pop('unique_together', None)
            index_together = model_state.options.pop('index_together', None)
            if unique_together:
                self.add_operation(
                    app_label,
                    operations.AlterUniqueTogether(
                        name=model_name,
                        unique_together=None,
                    )
                )
            if index_together:
                self.add_operation(
                    app_label,
                    operations.AlterIndexTogether(
                        name=model_name,
                        index_together=None,
                    )
                )
            # Then remove each related field
            for name, field in sorted(related_fields.items()):
                self.add_operation(
                    app_label,
                    operations.RemoveField(
                        model_name=model_name,
                        name=name,
                    )
                )
            # Finally, remove the model.
            # This depends on both the removal/alteration of all incoming fields
            # and the removal of all its own related fields, and if it's
            # a through model the field that references it.
            dependencies = []
            for related_object in model._meta.get_fields(data=False, related_objects=True):
                dependencies.append((
                    related_object.model._meta.app_label,
                    related_object.model._meta.object_name,
                    related_object.field.name,
                    False,
                ))
<<<<<<< HEAD
            for related_object in model._meta.get_fields(data=False, related_m2m=True):
=======
                dependencies.append((
                    related_object.model._meta.app_label,
                    related_object.model._meta.object_name,
                    related_object.field.name,
                    "alter",
                ))
            for related_object in model._meta.get_all_related_many_to_many_objects():
>>>>>>> 17e75d03
                dependencies.append((
                    related_object.model._meta.app_label,
                    related_object.model._meta.object_name,
                    related_object.field.name,
                    False,
                ))
            for name, field in sorted(related_fields.items()):
                dependencies.append((app_label, model_name, name, False))
            # We're referenced in another field's through=
            through_user = self.through_users.get((app_label, model_state.name.lower()), None)
            if through_user:
                dependencies.append((through_user[0], through_user[1], through_user[2], False))
            # Finally, make the operation, deduping any dependencies
            self.add_operation(
                app_label,
                operations.DeleteModel(
                    name=model_state.name,
                ),
                dependencies=list(set(dependencies)),
            )

    def generate_deleted_proxies(self):
        """
        Makes DeleteModel statements for proxy models.
        """
        deleted_proxies = set(self.old_proxy_keys) - set(self.new_proxy_keys)
        for app_label, model_name in sorted(deleted_proxies):
            model_state = self.from_state.models[app_label, model_name]
            assert model_state.options.get("proxy", False)
            self.add_operation(
                app_label,
                operations.DeleteModel(
                    name=model_state.name,
                ),
            )

    def generate_renamed_fields(self):
        """
        Works out renamed fields
        """
        self.renamed_fields = {}
        for app_label, model_name, field_name in sorted(self.new_field_keys - self.old_field_keys):
            old_model_name = self.renamed_models.get((app_label, model_name), model_name)
            old_model_state = self.from_state.models[app_label, old_model_name]
            field = self.new_apps.get_model(app_label, model_name)._meta.get_field_by_name(field_name)[0]
            # Scan to see if this is actually a rename!
            field_dec = self.deep_deconstruct(field)
            for rem_app_label, rem_model_name, rem_field_name in sorted(self.old_field_keys - self.new_field_keys):
                if rem_app_label == app_label and rem_model_name == model_name:
                    old_field_dec = self.deep_deconstruct(old_model_state.get_field_by_name(rem_field_name))
                    if field.rel and field.rel.to and 'to' in old_field_dec[2]:
                        old_rel_to = old_field_dec[2]['to']
                        if old_rel_to in self.renamed_models_rel:
                            old_field_dec[2]['to'] = self.renamed_models_rel[old_rel_to]
                    if old_field_dec == field_dec:
                        if self.questioner.ask_rename(model_name, rem_field_name, field_name, field):
                            self.add_operation(
                                app_label,
                                operations.RenameField(
                                    model_name=model_name,
                                    old_name=rem_field_name,
                                    new_name=field_name,
                                )
                            )
                            self.old_field_keys.remove((rem_app_label, rem_model_name, rem_field_name))
                            self.old_field_keys.add((app_label, model_name, field_name))
                            self.renamed_fields[app_label, model_name, field_name] = rem_field_name
                            break


    def generate_added_fields(self):
        """
        Fields that have been added
        """
        for app_label, model_name, field_name in sorted(self.new_field_keys - self.old_field_keys):
            field = self.new_apps.get_model(app_label, model_name)._meta.get_field_by_name(field_name)[0]
            # Fields that are foreignkeys/m2ms depend on stuff
            dependencies = []
            if field.rel and field.rel.to:
                # Account for FKs to swappable models
                swappable_setting = getattr(field, 'swappable_setting', None)
                if swappable_setting is not None:
                    dep_app_label = "__setting__"
                    dep_object_name = swappable_setting
                else:
                    dep_app_label = field.rel.to._meta.app_label
                    dep_object_name = field.rel.to._meta.object_name
                dependencies = [(dep_app_label, dep_object_name, None, True)]
                if getattr(field.rel, "through", None) and not field.rel.through._meta.auto_created:
                    dependencies.append((
                        field.rel.through._meta.app_label,
                        field.rel.through._meta.object_name,
                        None,
                        True
                    ))
            # You can't just add NOT NULL fields with no default
            if not field.null and not field.has_default() and not isinstance(field, models.ManyToManyField):
                field = field.clone()
                field.default = self.questioner.ask_not_null_addition(field_name, model_name)
                self.add_operation(
                    app_label,
                    operations.AddField(
                        model_name=model_name,
                        name=field_name,
                        field=field,
                        preserve_default=False,
                    ),
                    dependencies=dependencies,
                )
            else:
                self.add_operation(
                    app_label,
                    operations.AddField(
                        model_name=model_name,
                        name=field_name,
                        field=field,
                    ),
                    dependencies=dependencies,
                )

    def generate_removed_fields(self):
        """
        Fields that have been removed.
        """
        for app_label, model_name, field_name in sorted(self.old_field_keys - self.new_field_keys):
            self.add_operation(
                app_label,
                operations.RemoveField(
                    model_name=model_name,
                    name=field_name,
                ),
                # We might need to depend on the removal of an order_with_respect_to;
                # this is safely ignored if there isn't one
                dependencies=[(app_label, model_name, field_name, "order_wrt_unset")],
            )

    def generate_altered_fields(self):
        """
        Fields that have been altered.
        """
        for app_label, model_name, field_name in sorted(self.old_field_keys.intersection(self.new_field_keys)):
            # Did the field change?
            old_model_name = self.renamed_models.get((app_label, model_name), model_name)
            new_model_state = self.to_state.models[app_label, model_name]
            old_field_name = self.renamed_fields.get((app_label, model_name, field_name), field_name)
            old_field = self.old_apps.get_model(app_label, old_model_name)._meta.get_field(old_field_name, related_objects=True, related_m2m=True, virtual=True)
            new_field = self.new_apps.get_model(app_label, model_name)._meta.get_field(field_name, related_objects=True, related_m2m=True, virtual=True)
            # Implement any model renames on relations; these are handled by RenameModel
            # so we need to exclude them from the comparison
            if hasattr(new_field, "rel") and getattr(new_field.rel, "to", None):
                rename_key = (
                    new_field.rel.to._meta.app_label,
                    new_field.rel.to._meta.object_name.lower(),
                )
                if rename_key in self.renamed_models:
                    new_field.rel.to = old_field.rel.to
            old_field_dec = self.deep_deconstruct(old_field)
            new_field_dec = self.deep_deconstruct(new_field)
            if old_field_dec != new_field_dec:
                self.add_operation(
                    app_label,
                    operations.AlterField(
                        model_name=model_name,
                        name=field_name,
                        field=new_model_state.get_field_by_name(field_name),
                    )
                )

    def _generate_altered_foo_together(self, operation):
        option_name = operation.option_name
        for app_label, model_name in sorted(self.kept_model_keys):
            old_model_name = self.renamed_models.get((app_label, model_name), model_name)
            old_model_state = self.from_state.models[app_label, old_model_name]
            new_model_state = self.to_state.models[app_label, model_name]
            # We run the old version through the field renames to account for those
            if old_model_state.options.get(option_name) is None:
                old_value = None
            else:
                old_value = set([
                    tuple(
                        self.renamed_fields.get((app_label, model_name, n), n)
                        for n in unique
                    )
                    for unique in old_model_state.options[option_name]
                ])
            if old_value != new_model_state.options.get(option_name):
                self.add_operation(
                    app_label,
                    operation(
                        name=model_name,
                        **{option_name: new_model_state.options.get(option_name)}
                    )
                )

    def generate_altered_unique_together(self):
        self._generate_altered_foo_together(operations.AlterUniqueTogether)

    def generate_altered_index_together(self):
        self._generate_altered_foo_together(operations.AlterIndexTogether)

    def generate_altered_options(self):
        """
        Works out if any non-schema-affecting options have changed and
        makes an operation to represent them in state changes (in case Python
        code in migrations needs them)
        """
        models_to_check = self.kept_model_keys.union(set(self.new_proxy_keys).intersection(self.old_proxy_keys))
        for app_label, model_name in sorted(models_to_check):
            old_model_name = self.renamed_models.get((app_label, model_name), model_name)
            old_model_state = self.from_state.models[app_label, old_model_name]
            new_model_state = self.to_state.models[app_label, model_name]
            old_options = dict(
                option for option in old_model_state.options.items()
                if option[0] in AlterModelOptions.ALTER_OPTION_KEYS
            )
            new_options = dict(
                option for option in new_model_state.options.items()
                if option[0] in AlterModelOptions.ALTER_OPTION_KEYS
            )
            if old_options != new_options:
                self.add_operation(
                    app_label,
                    operations.AlterModelOptions(
                        name=model_name,
                        options=new_options,
                    )
                )

    def generate_altered_order_with_respect_to(self):
        for app_label, model_name in sorted(self.kept_model_keys):
            old_model_name = self.renamed_models.get((app_label, model_name), model_name)
            old_model_state = self.from_state.models[app_label, old_model_name]
            new_model_state = self.to_state.models[app_label, model_name]
            if old_model_state.options.get("order_with_respect_to", None) != new_model_state.options.get("order_with_respect_to", None):
                # Make sure it comes second if we're adding
                # (removal dependency is part of RemoveField)
                dependencies = []
                if new_model_state.options.get("order_with_respect_to", None):
                    dependencies.append((
                        app_label,
                        model_name,
                        new_model_state.options["order_with_respect_to"],
                        True,
                    ))
                # Actually generate the operation
                self.add_operation(
                    app_label,
                    operations.AlterOrderWithRespectTo(
                        name=model_name,
                        order_with_respect_to=new_model_state.options.get('order_with_respect_to', None),
                    ),
                    dependencies=dependencies,
                )

    def arrange_for_graph(self, changes, graph):
        """
        Takes in a result from changes() and a MigrationGraph,
        and fixes the names and dependencies of the changes so they
        extend the graph from the leaf nodes for each app.
        """
        leaves = graph.leaf_nodes()
        name_map = {}
        for app_label, migrations in list(changes.items()):
            if not migrations:
                continue
            # Find the app label's current leaf node
            app_leaf = None
            for leaf in leaves:
                if leaf[0] == app_label:
                    app_leaf = leaf
                    break
            # Do they want an initial migration for this app?
            if app_leaf is None and not self.questioner.ask_initial(app_label):
                # They don't.
                for migration in migrations:
                    name_map[(app_label, migration.name)] = (app_label, "__first__")
                del changes[app_label]
                continue
            # Work out the next number in the sequence
            if app_leaf is None:
                next_number = 1
            else:
                next_number = (self.parse_number(app_leaf[1]) or 0) + 1
            # Name each migration
            for i, migration in enumerate(migrations):
                if i == 0 and app_leaf:
                    migration.dependencies.append(app_leaf)
                if i == 0 and not app_leaf:
                    new_name = "0001_initial"
                else:
                    new_name = "%04i_%s" % (
                        next_number,
                        self.suggest_name(migration.operations)[:100],
                    )
                name_map[(app_label, migration.name)] = (app_label, new_name)
                next_number += 1
                migration.name = new_name
        # Now fix dependencies
        for app_label, migrations in changes.items():
            for migration in migrations:
                migration.dependencies = [name_map.get(d, d) for d in migration.dependencies]
        return changes

    def _trim_to_apps(self, changes, app_labels):
        """
        Takes changes from arrange_for_graph and set of app labels and
        returns a modified set of changes which trims out as many migrations
        that are not in app_labels as possible.
        Note that some other migrations may still be present, as they may be
        required dependencies.
        """
        # Gather other app dependencies in a first pass
        app_dependencies = {}
        for app_label, migrations in changes.items():
            for migration in migrations:
                for dep_app_label, name in migration.dependencies:
                    app_dependencies.setdefault(app_label, set()).add(dep_app_label)
        required_apps = set(app_labels)
        # Keep resolving till there's no change
        old_required_apps = None
        while old_required_apps != required_apps:
            old_required_apps = set(required_apps)
            for app_label in list(required_apps):
                required_apps.update(app_dependencies.get(app_label, set()))
        # Remove all migrations that aren't needed
        for app_label in list(changes.keys()):
            if app_label not in required_apps:
                del changes[app_label]
        return changes

    @classmethod
    def suggest_name(cls, ops):
        """
        Given a set of operations, suggests a name for the migration
        they might represent. Names are not guaranteed to be unique,
        but we put some effort in to the fallback name to avoid VCS conflicts
        if we can.
        """
        if len(ops) == 1:
            if isinstance(ops[0], operations.CreateModel):
                return ops[0].name.lower()
            elif isinstance(ops[0], operations.DeleteModel):
                return "delete_%s" % ops[0].name.lower()
            elif isinstance(ops[0], operations.AddField):
                return "%s_%s" % (ops[0].model_name.lower(), ops[0].name.lower())
            elif isinstance(ops[0], operations.RemoveField):
                return "remove_%s_%s" % (ops[0].model_name.lower(), ops[0].name.lower())
        elif len(ops) > 1:
            if all(isinstance(o, operations.CreateModel) for o in ops):
                return "_".join(sorted(o.name.lower() for o in ops))
        return "auto_%s" % datetime.datetime.now().strftime("%Y%m%d_%H%M")

    @classmethod
    def parse_number(cls, name):
        """
        Given a migration name, tries to extract a number from the
        beginning of it. If no number found, returns None.
        """
        if re.match(r"^\d+_", name):
            return int(name.split("_")[0])
        return None<|MERGE_RESOLUTION|>--- conflicted
+++ resolved
@@ -640,17 +640,13 @@
                     related_object.field.name,
                     False,
                 ))
-<<<<<<< HEAD
-            for related_object in model._meta.get_fields(data=False, related_m2m=True):
-=======
                 dependencies.append((
                     related_object.model._meta.app_label,
                     related_object.model._meta.object_name,
                     related_object.field.name,
                     "alter",
                 ))
-            for related_object in model._meta.get_all_related_many_to_many_objects():
->>>>>>> 17e75d03
+            for related_object in model._meta.get_fields(data=False, related_m2m=True):
                 dependencies.append((
                     related_object.model._meta.app_label,
                     related_object.model._meta.object_name,
