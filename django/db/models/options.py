--- conflicted
+++ resolved
@@ -603,11 +603,7 @@
 
     def _expire_cache(self):
         for cache_key in ('fields', 'concrete_fields', 'local_concrete_fields', 'field_names',
-<<<<<<< HEAD
-                          'concrete_fields_map', 'all_fields_map'):
-=======
-                          'related_objects', 'related_m2m'):
->>>>>>> e175cb5e
+                          'concrete_fields_map', 'all_fields_map', 'related_objects', 'related_m2m'):
             try:
                 delattr(self, cache_key)
             except AttributeError:
@@ -763,12 +759,6 @@
         # return a shallow copy of the results
         return fields
 
-<<<<<<< HEAD
-=======
-    ###########################################################################
-    # Cached properties for fast access
-    ###########################################################################
-
     @cached_property
     def related_objects(self):
         """
@@ -776,7 +766,10 @@
         it's parents.
         All hidden and proxy fields are omitted.
         """
-        return self.get_fields(data=False, related_objects=True)
+        return self.get_fields(
+            pure_data=False, m2m=False, pure_virtual=False,
+            relation_data=False, relation_virtual=False,
+            related_objects=True)
 
     @cached_property
     def related_m2m(self):
@@ -785,18 +778,11 @@
         it's parents.
         All hidden and proxy fields are omitted.
         """
-        return self.get_fields(data=False, related_m2m=True)
-
-    @cached_property
-    def many_to_many(self):
-        """
-        Returns a list of all many to many fields on the model and
-        it's parents.
-        All hidden and proxy fields are omitted.
-        """
-        return self.get_fields(data=False, m2m=True)
-
->>>>>>> e175cb5e
+        return self.get_fields(
+            pure_data=False, m2m=False, pure_virtual=False,
+            relation_data=False, relation_virtual=False,
+            related_m2m=True)
+
     @cached_property
     def field_names(self):
         """
