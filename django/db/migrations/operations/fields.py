--- conflicted
+++ resolved
@@ -38,12 +38,8 @@
     def database_forwards(self, app_label, schema_editor, from_state, to_state):
         to_model = to_state.render().get_model(app_label, self.model_name)
         if self.allowed_to_migrate(schema_editor.connection.alias, to_model):
-<<<<<<< HEAD
+            from_model = from_state.render().get_model(app_label, self.model_name)
             field = to_model._meta.get_field(self.name)
-=======
-            from_model = from_state.render().get_model(app_label, self.model_name)
-            field = to_model._meta.get_field_by_name(self.name)[0]
->>>>>>> 14a3b609
             if not self.preserve_default:
                 field.default = self.field.default
             schema_editor.add_field(
@@ -99,12 +95,8 @@
     def database_backwards(self, app_label, schema_editor, from_state, to_state):
         to_model = to_state.render().get_model(app_label, self.model_name)
         if self.allowed_to_migrate(schema_editor.connection.alias, to_model):
-<<<<<<< HEAD
+            from_model = from_state.render().get_model(app_label, self.model_name)
             schema_editor.add_field(from_model, to_model._meta.get_field(self.name))
-=======
-            from_model = from_state.render().get_model(app_label, self.model_name)
-            schema_editor.add_field(from_model, to_model._meta.get_field_by_name(self.name)[0])
->>>>>>> 14a3b609
 
     def describe(self):
         return "Remove field %s from %s" % (self.name, self.model_name)
@@ -150,14 +142,9 @@
     def database_forwards(self, app_label, schema_editor, from_state, to_state):
         to_model = to_state.render().get_model(app_label, self.model_name)
         if self.allowed_to_migrate(schema_editor.connection.alias, to_model):
-<<<<<<< HEAD
+            from_model = from_state.render().get_model(app_label, self.model_name)
             from_field = from_model._meta.get_field(self.name)
             to_field = to_model._meta.get_field(self.name)
-=======
-            from_model = from_state.render().get_model(app_label, self.model_name)
-            from_field = from_model._meta.get_field_by_name(self.name)[0]
-            to_field = to_model._meta.get_field_by_name(self.name)[0]
->>>>>>> 14a3b609
             # If the field is a relatedfield with an unresolved rel.to, just
             # set it equal to the other field side. Bandaid fix for AlterField
             # migrations that are part of a RenameModel change.
